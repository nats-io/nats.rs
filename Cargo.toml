[package]
name = "nats"
version = "0.18.1"
description = "A Rust NATS client"
authors = ["Derek Collison <derek@nats.io>", "Tyler Neely <tyler@nats.io>", "Stjepan Glavina <stjepan@nats.io>"]
edition = "2018"
license = "Apache-2.0"
documentation = "https://docs.rs/nats"
homepage = "https://github.com/nats-io/nats.rs"
repository = "https://github.com/nats-io/nats.rs"
readme = "README.md"
keywords = ["nats", "client", "messaging", "api"]
categories = ["network-programming", "api-bindings"]

[features]
fault_injection = []
unstable = []

[package.metadata.docs.rs]
features = ["unstable"]
rustdoc-args = ["--cfg", "docsrs"]

[badges]
maintenance = { status = "actively-developed" }

[profile.release]
debug = true
split-debuginfo = "unpacked"

[profile.dev]
panic = 'abort'
split-debuginfo = "unpacked"

[dependencies]
base64 = "0.13.0"
base64-url = "1.4.10"
blocking = "1.1.0"
crossbeam-channel = "0.5.1"
fastrand = "1.5.0"
itoa = "1.0.1"
json = "0.12.4"
lazy_static = "1.4.0"
log = "0.4.14"
nkeys = "0.2.0"
nuid = "0.3.1"
once_cell = "1.8.0"
parking_lot = "0.12.0"
regex = { version = "1.5.5", default-features = false, features = ["std", "unicode-perl"] }
rustls = "0.19.1"
rustls-native-certs = "0.5.0"
rustls-pemfile = "0.2.1"
webpki = "0.21.0"
serde = { version = "1.0.126", features = ["derive"] }
serde_json = "1.0.64"
serde_nanos = "0.1.1"
serde_repr = "0.1.7"
memchr = "2.4.0"
thiserror = "1.0"
url = "2.2.2"
time = { version = "0.3.6", features = ["parsing", "formatting", "serde", "serde-well-known"] }

[target.'cfg(unix)'.dependencies]
libc = "0.2.98"

[target.'cfg(windows)'.dependencies]
winapi = { version = "0.3.9", features = ["winsock2"] }

[dev-dependencies]
rand = "0.8.4"
criterion = { version ="0.3.5", features = ["html_reports"] }
env_logger = "0.9.0"
historian = "4.0.4"
nats_test_server = { path = "nats_test_server" }
quicli = "0.4.0"
smol = "1.2.5"
structopt = "0.3.21"
<<<<<<< HEAD
test-case = "1.2"
=======
nats_016 = { package = "nats", version = "0.16.0" }
>>>>>>> c8786c3b

[[bench]]
name = "nats_bench"
harness = false

[[bench]]
name = "subject_bench"
harness = false

[[example]]
name = "nats-box"
path = "examples/nats-box/main.rs"

[[example]]
name = "serde-json"
path = "examples/serde-json/main.rs"

[[example]]
name = "async_nats_bench"
path = "examples/async_nats_bench.rs"<|MERGE_RESOLUTION|>--- conflicted
+++ resolved
@@ -74,11 +74,8 @@
 quicli = "0.4.0"
 smol = "1.2.5"
 structopt = "0.3.21"
-<<<<<<< HEAD
 test-case = "1.2"
-=======
 nats_016 = { package = "nats", version = "0.16.0" }
->>>>>>> c8786c3b
 
 [[bench]]
 name = "nats_bench"
