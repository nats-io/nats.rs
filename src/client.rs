--- conflicted
+++ resolved
@@ -88,15 +88,9 @@
 pub(crate) type Preprocessor = Box<dyn Fn(u64, &Message) -> bool + Send + Sync>;
 
 /// A registered subscription.
-<<<<<<< HEAD
 struct Subscription {
     subject: SubjectBuf,
     queue_group: Option<SubjectBuf>,
-=======
-pub(crate) struct Subscription {
-    subject: String,
-    queue_group: Option<String>,
->>>>>>> c8786c3b
     messages: channel::Sender<Message>,
     preprocess: Preprocessor,
     pub(crate) pending_messages_limit: Option<usize>,
