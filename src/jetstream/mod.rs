// Copyright 2020-2022 The NATS Authors
// Licensed under the Apache License, Version 2.0 (the "License");
// you may not use this file except in compliance with the License.
// You may obtain a copy of the License at
//
// http://www.apache.org/licenses/LICENSE-2.0
//
// Unless required by applicable law or agreed to in writing, software
// distributed under the License is distributed on an "AS IS" BASIS,
// WITHOUT WARRANTIES OR CONDITIONS OF ANY KIND, either express or implied.
// See the License for the specific language governing permissions and
// limitations under the License.

//! Support for the `JetStream` at-least-once messaging system.
//!
//! # Examples
//!
//! Create a new stream with default options:
//!
//! ```no_run
//! # fn main() -> Result<(), Box<dyn std::error::Error>> {
//! let nc = nats::connect("my_server::4222")?;
//! let js = nats::jetstream::new(nc);
//!
//! // add_stream converts a str into a
//! // default `StreamConfig`.
//! js.add_stream("my_stream")?;
//!
//! # Ok(()) }
//! ```
//!
//! Create a new stream with configuration:
//!
//! ```no_run
//! # fn main() -> Result<(), Box<dyn std::error::Error>> {
//! use nats::jetstream::{StreamConfig, StorageType};
//!
//! let nc = nats::connect("my_server::4222")?;
//! let js = nats::jetstream::new(nc);
//!
//! js.add_stream(StreamConfig {
//!     name: "my_memory_stream".to_string(),
//!     max_bytes: 5 * 1024 * 1024 * 1024,
//!     storage: StorageType::Memory,
//!     ..Default::default()
//! })?;
//!
//! # Ok(()) }
//! ```
//!
//! Create a new consumer:
//!
//! ```no_run
//! # fn main() -> Result<(), Box<dyn std::error::Error>> {
//! let nc = nats::connect("my_server::4222")?;
//! let js = nats::jetstream::new(nc);
//!
//! js.add_stream("my_stream")?;
//! js.add_consumer("my_stream", "my_consumer")?;
//!
//! # Ok(()) }
//! ```
//!
//! Create a new consumer with configuration:
//!
//! ```no_run
//! use nats::jetstream::{ ConsumerConfig };
//! # fn main() -> Result<(), Box<dyn std::error::Error>> {
//! let nc = nats::connect("my_server::4222")?;
//! let js = nats::jetstream::new(nc);
//!
//! js.add_stream("my_stream")?;
//! js.add_consumer("my_stream", ConsumerConfig {
//!   deliver_subject: Some("my_deliver_subject".to_string()),
//!   durable_name: Some("my_durable_consumer".to_string()),
//!   ..Default::default()
//! })?;
//!
//! # Ok(()) }
//! ```
//!
//! Create a new subscription:
//!
//! ```no_run
//! # fn main() -> Result<(), Box<dyn std::error::Error>> {
//! let nc = nats::connect("my_server::4222")?;
//! let js = nats::jetstream::new(nc);
//!
//! js.add_stream("my_stream")?;
//! let subscription = js.subscribe("my_stream")?;
//!
//! # Ok(()) }
//! ```
//! This will attempt to bind to an existing consumer if it exists, otherwise it will create a new
//! internally managed consumer resource that gets destroyed when the subscription is dropped.
//!
use std::{
    collections::{HashSet, VecDeque},
    convert::TryFrom,
    error, fmt,
    fmt::Debug,
    io::{self, ErrorKind},
};

use parking_lot::Mutex;
use std::sync::atomic::{AtomicU64, Ordering};
use std::sync::Arc;
use std::thread;
use std::time::Duration;

use serde::{de::DeserializeOwned, Deserialize, Serialize};
use serde_repr::{Deserialize_repr, Serialize_repr};

const ORDERED_IDLE_HEARTBEAT: Duration = Duration::from_nanos(5_000_000_000);

/// Pull subscriptions
pub mod pull_subscription;

/// Pull subscriptions
pub mod push_subscription;

mod types;

<<<<<<< HEAD
// We use a fully qualified crate path so these are documented as re-exports.
pub use crate::jetstream::pull_subscription::PullSubscription;
pub use crate::jetstream::push_subscription::PushSubscription;

=======
pub use pull_subscription::PullSubscription;
pub use push_subscription::PushSubscription;
>>>>>>> 50ee183d
pub use types::*;

use crate::{
    header::{self, HeaderMap},
    Connection, Message,
};

/// `JetStream` options
#[derive(Clone)]
pub struct JetStreamOptions {
    pub(crate) api_prefix: String,
}

impl Debug for JetStreamOptions {
    fn fmt(&self, f: &mut fmt::Formatter<'_>) -> Result<(), fmt::Error> {
        f.debug_map()
            .entry(&"api_prefix", &self.api_prefix)
            .finish()
    }
}

impl Default for JetStreamOptions {
    fn default() -> JetStreamOptions {
        JetStreamOptions {
            api_prefix: "$JS.API.".to_string(),
        }
    }
}

impl JetStreamOptions {
    /// `Options` for `JetStream` operations.
    ///
    /// # Example
    ///
    /// ```
    /// let options = nats::JetStreamOptions::new();
    /// ```
    pub fn new() -> JetStreamOptions {
        JetStreamOptions::default()
    }

    /// Set a custom `JetStream` API prefix.
    ///
    /// # Example
    ///
    /// ```
    /// let options = nats::JetStreamOptions::new()
    ///     .api_prefix("some_exported_prefix".to_string());
    /// ```
    pub fn api_prefix(mut self, mut api_prefix: String) -> Self {
        if !api_prefix.ends_with('.') {
            api_prefix.push('.');
        }

        self.api_prefix = api_prefix;
        self
    }

    /// Set a custom `JetStream` API prefix from a domain.
    ///
    /// # Example
    ///
    /// ```
    /// let options = nats::JetStreamOptions::new()
    ///   .domain("some_domain");
    /// ```
    pub fn domain(self, domain: &str) -> Self {
        if domain.is_empty() {
            self.api_prefix("".to_string())
        } else {
            self.api_prefix(format!("$JS.{}.API", domain))
        }
    }
}

/// `ApiResponse` is a standard response from the `JetStream` JSON Api
#[derive(Debug, Serialize, Deserialize)]
#[serde(untagged)]
enum ApiResponse<T> {
    // Note:
    // Serde will try to match the data against each variant in order and the first one that
    // deserializes successfully is the one returned.
    //
    // Therefore the error case must come first, otherwise it can be ignored.
    Err { error: Error },
    Ok(T),
}

/// `ErrorCode` which can be returned from a server an a response when an error occurs.
#[derive(Debug, PartialEq, Eq, Serialize_repr, Deserialize_repr, Clone, Copy)]
#[repr(u64)]
pub enum ErrorCode {
    /// Peer not a member
    ClusterPeerNotMember = 10040,
    /// Consumer expected to be ephemeral but detected a durable name set in subject
    ConsumerEphemeralWithDurableInSubject = 10019,
    /// Stream external delivery prefix {prefix} overlaps with stream subject {subject}
    StreamExternalDelPrefixOverlaps = 10022,
    /// Resource limits exceeded for account
    AccountResourcesExceeded = 10002,
    /// JetStream system temporarily unavailable
    ClusterNotAvail = 10008,
    /// Subjects overlap with an existing stream
    StreamSubjectOverlap = 10065,
    /// Wrong last sequence: {seq}
    StreamWrongLastSequence = 10071,
    /// Template name in subject does not match request
    TemplateNameNotMatchSubject = 10073,
    /// No suitable peers for placement
    ClusterNoPeers = 10005,
    /// Consumer expected to be ephemeral but a durable name was set in request
    ConsumerEphemeralWithDurableName = 10020,
    /// Insufficient resources
    InsufficientResources = 10023,
    /// Stream mirror must have max message size >= source
    MirrorMaxMessageSizeTooBig = 10030,
    /// Generic stream template deletion failed error string
    StreamTemplateDelete = 10067,
    /// Bad request
    BadRequest = 10003,
    /// Not currently supported in clustered mode
    ClusterUnSupportFeature = 10036,
    /// Consumer not found
    ConsumerNotFound = 10014,
    /// Stream source must have max message size >= target
    SourceMaxMessageSizeTooBig = 10046,
    /// Generic stream assignment error string
    StreamAssignment = 10048,
    /// Message size exceeds maximum allowed
    StreamMessageExceedsMaximum = 10054,
    /// Generic template creation failed string
    StreamTemplateCreate = 10066,
    /// Invalid JSON
    InvalidJSON = 10025,
    /// Stream external delivery prefix {prefix} must not contain wildcards
    StreamInvalidExternalDeliverySubject = 10024,
    /// Restore failed: {err}
    StreamRestore = 10062,
    /// Incomplete results
    ClusterIncomplete = 10004,
    /// Account not found
    NoAccount = 10035,
    /// General RAFT error string
    RaftGeneral = 10041,
    /// JetStream unable to subscribe to restore snapshot {subject}: {err}
    RestoreSubscribeFailed = 10042,
    /// General stream deletion error string
    StreamDelete = 10050,
    /// Stream external api prefix {prefix} must not overlap with {subject}
    StreamExternalApiOverlap = 10021,
    /// Stream mirrors can not also contain subjects
    MirrorWithSubjects = 10034,
    /// JetStream not enabled
    NotEnabled = 10076,
    /// JetStream not enabled for account
    NotEnabledForAccount = 10039,
    /// Sequence {seq} not found
    SequenceNotFound = 10043,
    /// Mirror configuration can not be updated
    StreamMirrorNotUpdatable = 10055,
    /// Expected stream sequence does not match
    StreamSequenceNotMatch = 10063,
    /// Wrong last msg Id: {id}
    StreamWrongLastMsgId = 10070,
    /// JetStream unable to open temp storage for restore
    TempStorageFailed = 10072,
    /// Insufficient storage resources available
    StorageResourcesExceeded = 10047,
    /// Stream name in subject does not match request
    StreamMismatch = 10056,
    /// Expected stream does not match
    StreamNotMatch = 10060,
    /// Generic mirror consumer setup failure string
    MirrorConsumerSetupFailed = 10029,
    /// Expected an empty request payload
    NotEmptyRequest = 10038,
    /// Stream name already in use
    StreamNameExist = 10058,
    /// Tags placement not supported for operation
    ClusterTags = 10011,
    /// Maximum consumers limit reached
    MaximumConsumersLimit = 10026,
    /// General source consumer setup failure string
    SourceConsumerSetupFailed = 10045,
    /// General consumer creation failure string
    ConsumerCreate = 10012,
    /// Consumer expected to be durable but no durable name set in subject
    ConsumerDurableNameNotInSubject = 10016,
    /// General stream limits exceeded error string
    StreamLimits = 10053,
    /// Replicas configuration can not be updated
    StreamReplicasNotUpdatable = 10061,
    /// Template not found
    StreamTemplateNotFound = 10068,
    /// JetStream cluster not assigned to this server
    ClusterNotAssigned = 10007,
    /// JetStream cluster can not handle request
    ClusterNotLeader = 10009,
    /// Consumer name already in use
    ConsumerNameExist = 10013,
    /// Stream mirrors can not also contain other sources
    MirrorWithSources = 10031,
    /// Stream not found
    StreamNotFound = 10059,
    /// JetStream clustering support required
    ClusterRequired = 10010,
    /// Consumer expected to be durable but a durable name was not set
    ConsumerDurableNameNotSet = 10018,
    /// Maximum number of streams reached
    MaximumStreamsLimit = 10027,
    /// Stream mirrors can not have both start seq and start time configured
    MirrorWithStartSeqAndTime = 10032,
    /// Snapshot failed: {err}
    StreamSnapshot = 10064,
    /// Generic stream update error string
    StreamUpdate = 10069,
    /// JetStream not in clustered mode
    ClusterNotActive = 10006,
    /// Consumer name in subject does not match durable name in request
    ConsumerDurableNameNotMatchSubject = 10017,
    /// Insufficient memory resources available
    MemoryResourcesExceeded = 10028,
    /// Stream mirrors can not contain filtered subjects
    MirrorWithSubjectFilters = 10033,
    /// Generic stream creation error string
    StreamCreate = 10049,
    /// Server is not a member of the cluster
    ClusterServerNotMember = 10044,
    /// No message found
    NoMessageFound = 10037,
    /// Deliver subject not valid
    SnapshotDeliverSubjectInvalid = 10015,
    /// General stream failure string
    StreamGeneralErrorF = 10051,
    /// Stream configuration validation error string
    StreamInvalidConfigF = 10052,
    /// Replicas > 1 not supported in non-clustered mode
    StreamReplicasNotSupported = 10074,
    /// Generic message deletion failure error string
    StreamMsgDeleteFailedF = 10057,
    /// Peer remap failed
    PeerRemap = 10075,
    /// Generic error when storing a message failed
    StreamStoreFailedF = 10077,
    /// Consumer config required
    ConsumerConfigRequired = 10078,
    /// Consumer deliver subject has wildcards
    ConsumerDeliverToWildcards = 10079,
    /// Consumer in push mode can not set max waiting
    ConsumerPushMaxWaiting = 10080,
    /// Consumer deliver subject forms a cycle
    ConsumerDeliverCycle = 10081,
    /// Consumer requires ack policy for max ack pending
    ConsumerMaxPendingAckPolicyRequired = 10082,
    /// JSConsumerMaxRequestBatchNegative consumer max request batch needs to be > 0
    JSConsumerMaxRequestBatchNegative = 10114,
    /// JSConsumerMaxRequestExpiresToSmall consumer max request expires needs to be >= 1ms
    JSConsumerMaxRequestExpiresToSmall = 10115,
    /// Consumer idle heartbeat needs to be >= 100ms
    ConsumerSmallHeartbeat = 10083,
    /// Consumer in pull mode requires ack policy
    ConsumerPullRequiresAck = 10084,
    /// Consumer in pull mode requires a durable name
    ConsumerPullNotDurable = 10085,
    /// Consumer in pull mode can not have rate limit set
    ConsumerPullWithRateLimit = 10086,
    /// Consumer max waiting needs to be positive
    ConsumerMaxWaitingNegative = 10087,
    /// Consumer idle heartbeat requires a push based consumer
    ConsumerHBRequiresPush = 10088,
    /// Consumer flow control requires a push based consumer
    ConsumerFCRequiresPush = 10089,
    /// Consumer direct requires a push based consumer
    ConsumerDirectRequiresPush = 10090,
    /// Consumer direct requires an ephemeral consumer
    ConsumerDirectRequiresEphemeral = 10091,
    /// Consumer direct on a mapped consumer
    ConsumerOnMapped = 10092,
    /// Consumer filter subject is not a valid subset of the interest subjects
    ConsumerFilterNotSubset = 10093,
    /// Generic delivery policy error
    ConsumerInvalidPolicy = 10094,
    /// Failed to parse consumer sampling configuration: {err}
    ConsumerInvalidSampling = 10095,
    /// Stream not valid
    StreamInvalid = 10096,
    /// Workqueue stream requires explicit ack
    ConsumerWQRequiresExplicitAck = 10098,
    /// Multiple non-filtered consumers not allowed on workqueue stream
    ConsumerWQMultipleUnfiltered = 10099,
    /// Filtered consumer not unique on workqueue stream
    ConsumerWQConsumerNotUnique = 10100,
    /// Consumer must be deliver all on workqueue stream
    ConsumerWQConsumerNotDeliverAll = 10101,
    /// Consumer name is too long, maximum allowed is {max}
    ConsumerNameTooLong = 10102,
    /// Durable name can not contain '.', '*', '>'
    ConsumerBadDurableName = 10103,
    /// Error creating store for consumer: {err}
    ConsumerStoreFailed = 10104,
    /// Consumer already exists and is still active
    ConsumerExistingActive = 10105,
    /// Consumer replacement durable config not the same
    ConsumerReplacementWithDifferentName = 10106,
    /// Consumer description is too long, maximum allowed is {max}
    ConsumerDescriptionTooLong = 10107,
    /// Header size exceeds maximum allowed of 64k
    StreamHeaderExceedsMaximum = 10097,
}

/// `Error` type returned from an API response when an error occurs.
#[derive(Debug, Serialize, Deserialize, Clone)]
pub struct Error {
    code: usize,
    err_code: ErrorCode,
    description: Option<String>,
}

impl Error {
    /// Returns the status code assosciated with this error
    pub fn code(&self) -> usize {
        self.code
    }

    /// Returns the server side error code associated with this error.
    pub fn error_code(&self) -> ErrorCode {
        self.err_code
    }
}

impl fmt::Display for Error {
    fn fmt(&self, fmt: &mut fmt::Formatter<'_>) -> fmt::Result {
        write!(
            fmt,
            "{} (code {}, error code {})",
            self.code,
            self.description.as_ref().unwrap_or(&"unknown".to_string()),
            self.err_code as u64,
        )
    }
}

impl error::Error for Error {}

#[derive(Debug, Default, Serialize, Deserialize, Clone)]
struct PagedRequest {
    offset: i64,
}

#[derive(Debug, Default, Serialize, Deserialize, Clone)]
struct PagedResponse<T> {
    pub r#type: String,

    #[serde(alias = "streams", alias = "consumers")]
    pub items: Option<VecDeque<T>>,

    // related to paging
    pub total: usize,
    pub offset: usize,
    pub limit: usize,
}

/// An iterator over paged `JetStream` API operations.
#[derive(Debug)]
pub struct PagedIterator<'a, T> {
    manager: &'a JetStream,
    subject: String,
    offset: i64,
    items: VecDeque<T>,
    done: bool,
}

impl<'a, T> std::iter::FusedIterator for PagedIterator<'a, T> where T: DeserializeOwned + Debug {}

impl<'a, T> Iterator for PagedIterator<'a, T>
where
    T: DeserializeOwned + Debug,
{
    type Item = io::Result<T>;

    fn next(&mut self) -> Option<io::Result<T>> {
        if self.done {
            return None;
        }
        if !self.items.is_empty() {
            return Some(Ok(self.items.pop_front().unwrap()));
        }
        let req = serde_json::ser::to_vec(&PagedRequest {
            offset: self.offset,
        })
        .unwrap();

        let res: io::Result<PagedResponse<T>> = self.manager.js_request(&self.subject, &req);

        let mut page = match res {
            Err(e) => {
                self.done = true;
                return Some(Err(e));
            }
            Ok(page) => page,
        };

        if page.items.is_none() {
            self.done = true;
            return None;
        }

        let items = page.items.take().unwrap();

        self.offset += i64::try_from(items.len()).unwrap();
        self.items = items;

        if self.items.is_empty() {
            self.done = true;
            None
        } else {
            Some(Ok(self.items.pop_front().unwrap()))
        }
    }
}

/// A context for performing `JetStream` operations.
#[derive(Clone, Debug)]
pub struct JetStream {
    pub(crate) connection: Connection,
    pub(crate) options: JetStreamOptions,
}

impl JetStream {
    /// Create a new `JetStream` context.
    pub fn new(connection: Connection, options: JetStreamOptions) -> Self {
        Self {
            connection,
            options,
        }
    }

    /// Publishes a message to `JetStream`
    pub fn publish(&self, subject: &str, data: impl AsRef<[u8]>) -> io::Result<PublishAck> {
        self.publish_with_options_or_headers(subject, None, None, data)
    }

    /// Publishes a message to `JetStream` with the given options.
    pub fn publish_with_options(
        &self,
        subject: &str,
        data: impl AsRef<[u8]>,
        options: &PublishOptions,
    ) -> io::Result<PublishAck> {
        self.publish_with_options_or_headers(subject, Some(options), None, data)
    }

    /// Publishes a `Message` to `JetStream`.
    pub fn publish_message(&self, message: &Message) -> io::Result<PublishAck> {
        self.publish_with_options_or_headers(
            &message.subject,
            None,
            message.headers.as_ref(),
            &message.data,
        )
    }

    /// Publishes a `Message` to `JetStream` with the given options.
    pub fn publish_message_with_options(
        &self,
        message: &Message,
        options: &PublishOptions,
    ) -> io::Result<PublishAck> {
        self.publish_with_options_or_headers(
            &message.subject,
            Some(options),
            message.headers.as_ref(),
            &message.data,
        )
    }

    /// Publishes a message to `JetStream` with the given options and/or headers.
    pub(crate) fn publish_with_options_or_headers(
        &self,
        subject: &str,
        maybe_options: Option<&PublishOptions>,
        maybe_headers: Option<&HeaderMap>,
        msg: impl AsRef<[u8]>,
    ) -> io::Result<PublishAck> {
        let maybe_headers = if let Some(options) = maybe_options {
            let mut headers = maybe_headers.map_or_else(HeaderMap::default, HeaderMap::clone);

            if let Some(v) = options.id.as_ref() {
                let entry = headers
                    .inner
                    .entry(header::NATS_MSG_ID.to_string())
                    .or_insert_with(HashSet::default);

                entry.insert(v.to_string());
            }

            if let Some(v) = options.expected_last_msg_id.as_ref() {
                let entry = headers
                    .inner
                    .entry(header::NATS_EXPECTED_LAST_MSG_ID.to_string())
                    .or_insert_with(HashSet::default);

                entry.insert(v.to_string());
            }

            if let Some(v) = options.expected_stream.as_ref() {
                let entry = headers
                    .inner
                    .entry(header::NATS_EXPECTED_STREAM.to_string())
                    .or_insert_with(HashSet::default);

                entry.insert(v.to_string());
            }

            if let Some(v) = options.expected_last_sequence.as_ref() {
                let entry = headers
                    .inner
                    .entry(header::NATS_EXPECTED_LAST_SEQUENCE.to_string())
                    .or_insert_with(HashSet::default);

                entry.insert(v.to_string());
            }

            if let Some(v) = options.expected_last_subject_sequence.as_ref() {
                let entry = headers
                    .inner
                    .entry(header::NATS_EXPECTED_LAST_SUBJECT_SEQUENCE.to_string())
                    .or_insert_with(HashSet::default);

                entry.insert(v.to_string());
            }

            Some(headers)
        } else {
            maybe_headers.cloned()
        };

        let maybe_timeout = maybe_options.and_then(|options| options.timeout);

        let res_msg = self.connection.request_with_headers_or_timeout(
            subject,
            maybe_headers.as_ref(),
            maybe_timeout,
            msg,
        )?;

        let res: ApiResponse<PublishAck> = serde_json::de::from_slice(&res_msg.data)?;
        match res {
            ApiResponse::Ok(pub_ack) => Ok(pub_ack),
            ApiResponse::Err { error, .. } => {
                log::debug!(
                    "failed to parse API response: {:?}",
                    std::str::from_utf8(&res_msg.data)
                );

                Err(io::Error::new(ErrorKind::Other, error))
            }
        }
    }

    /// Create an ephemeral push consumer subscription.
    ///
    /// # Example
    ///
    /// ```
    /// # fn main() -> std::io::Result<()> {
    /// # let client = nats::connect("demo.nats.io")?;
    /// # let context = nats::jetstream::new(client);
    /// # context.add_stream("ephemeral");
    /// # context.publish("ephemeral", "hello");
    /// #    
    /// let subscription = context.subscribe("ephemeral")?;
    /// println!("Received message {:?}", subscription.next());
    /// # Ok(())
    /// # }
    /// ```
    pub fn subscribe(&self, subject: &str) -> io::Result<PushSubscription> {
        self.do_push_subscribe(subject, None, None)
    }

    /// Creates a pull subscription.
    ///
    /// # Example
    /// ```
    /// # use nats::jetstream::BatchOptions;
    /// # fn main() -> std::io::Result<()> {
    /// # let client = nats::connect("demo.nats.io")?;
    /// # let context = nats::jetstream::new(client);
    /// #
    /// # context.add_stream("next")?;
    /// # for _ in 0..10 {
    ///   context.publish("next", b"foo")?;
    /// }
    /// let consumer = context.pull_subscribe("next")?;
    ///
    /// consumer.fetch_with_handler(10, |message| {
    ///     println!("received message: {:?}", message);
    ///     Ok(())
    /// })?;
    /// # Ok(())
    /// # }
    /// ```
    pub fn pull_subscribe(&self, subject: &str) -> io::Result<PullSubscription> {
        self.do_pull_subscribe(subject, None)
    }

    /// Creates a `PullSubscription` with options.
    pub fn pull_subscribe_with_options(
        &self,
        subject: &str,
        options: &PullSubscibeOptions,
    ) -> io::Result<PullSubscription> {
        self.do_pull_subscribe(subject, Some(options))
    }

    pub(crate) fn do_pull_subscribe(
        &self,
        subject: &str,
        maybe_options: Option<&PullSubscibeOptions>,
    ) -> io::Result<PullSubscription> {
        // Find the stream mapped to the subject if not bound to a stream already.
        let stream_name = maybe_options
            .and_then(|options| options.stream_name.to_owned())
            .map_or_else(|| self.stream_name_by_subject(subject), Ok)?;

        let maybe_durable_consumer =
            maybe_options.and_then(|options| options.durable_name.to_owned());

        let process_consumer_info = |info: ConsumerInfo| {
            // run the standard validation for pull consumer.
            info.config.validate_for(&ConsumerKind::Pull)?;

            // check mismatches between user config and info

            // Make sure this new subject matches or is a subset.
            if !info.config.filter_subject.is_empty() && subject != info.config.filter_subject {
                return Err(io::Error::new(
                    io::ErrorKind::Other,
                    "subjects do not match",
                ));
            }

            Ok(info)
        };

        // check if this subscription is bind only. If not, create a new Pull Consumer
        let (consumer_info, consumer_ownership) = {
            if let Some(durable_name) = maybe_durable_consumer {
                // bind to consumer
                match self.consumer_info(stream_name, durable_name) {
                    Ok(info) => (info, ConsumerOwnership::No),
                    Err(err) => {
                        return Err(io::Error::new(
                            ErrorKind::NotFound,
                            format!("provided durable consumer doesn't exist: {}", err),
                        ));
                    }
                }
            } else {
                // create ephemeral consumer
                let consumer_config = {
                    maybe_options
                        .and_then(|options| options.consumer_config.clone())
                        .unwrap_or_else(|| ConsumerConfig {
                            deliver_policy: DeliverPolicy::All,
                            ack_policy: AckPolicy::Explicit,
                            // Do filtering always, server will clear as needed.
                            filter_subject: subject.to_string(),
                            replay_policy: ReplayPolicy::Instant,
                            ..Default::default()
                        })
                };
                consumer_config.validate_for(&ConsumerKind::Pull)?;
                (
                    self.add_consumer(stream_name, consumer_config)?,
                    ConsumerOwnership::Yes,
                )
            }
        };
        let consumer_info = process_consumer_info(consumer_info)?;

        let inbox = self.connection.new_inbox();
        let (pid, messages) = self.connection.0.client.subscribe(inbox.as_str(), None)?;

        Ok(PullSubscription::new(
            pid,
            consumer_info,
            consumer_ownership,
            inbox,
            messages,
            self.clone(),
        ))
    }

    /// Creates a push consumer subscription with options.
    ///
    /// If said consumer is named and already exists, this will attempt to bind this consumer to
    /// that one, else will attempt to create a new internally managed consumer resource.
    ///
    /// # Example
    ///
    /// ```no_run
    /// # use nats::jetstream::{ SubscribeOptions };
    /// # fn main() -> std::io::Result<()> {
    /// # let nc = nats::connect("demo.nats.io")?;
    /// # let js = nats::jetstream::new(nc);
    /// let sub = js.subscribe_with_options("foo", &SubscribeOptions::bind("existing_stream".to_string(), "existing_consumer".to_string()))?;
    /// # Ok(())
    /// # }
    /// ```
    pub fn subscribe_with_options(
        &self,
        subject: &str,
        options: &SubscribeOptions,
    ) -> io::Result<PushSubscription> {
        self.do_push_subscribe(subject, None, Some(options))
    }

    /// Creates a push-based consumer subscription with a queue group.
    /// The queue group will be used as the durable name.
    ///
    /// # Example
    ///
    /// ```
    /// # fn main() -> std::io::Result<()> {
    /// # let client = nats::connect("demo.nats.io")?;
    /// # let context = nats::jetstream::new(client);
    /// # context.add_stream("queue");
    /// let subscription = context.queue_subscribe("queue", "queue_group")?;
    /// # Ok(())
    /// # }
    /// ```
    pub fn queue_subscribe(&self, subject: &str, queue: &str) -> io::Result<PushSubscription> {
        self.do_push_subscribe(subject, Some(queue), None)
    }

    /// Creates a push-based consumer subscription with a queue group and options.
    ///
    /// If a durable name is not set within the options provided options then the queue group will
    /// be used as the durable name.
    ///
    pub fn queue_subscribe_with_options(
        &self,
        subject: &str,
        queue: &str,
        options: &SubscribeOptions,
    ) -> io::Result<PushSubscription> {
        self.do_push_subscribe(subject, Some(queue), Some(options))
    }

    fn do_push_subscribe(
        &self,
        subject: &str,
        maybe_queue: Option<&str>,
        maybe_options: Option<&SubscribeOptions>,
    ) -> io::Result<PushSubscription> {
        // If no stream name is specified the subject cannot be empty.
        if subject.is_empty()
            && maybe_options
                .map(|options| options.stream_name.as_ref())
                .is_none()
        {
            return Err(io::Error::new(
                io::ErrorKind::InvalidInput,
                "Subject required",
            ));
        }

        let wants_idle_heartbeat =
            maybe_options.map_or(false, |options| options.idle_heartbeat.is_some());

        let wants_flow_control =
            maybe_options.map_or(false, |options| options.flow_control.is_some());

        if maybe_queue.is_some() {
            // Queue subscriber cannot have idle heartbeats
            if wants_idle_heartbeat {
                return Err(io::Error::new(
                    io::ErrorKind::InvalidInput,
                    "queue subscription doesn't support idle heartbeat",
                ));
            }

            // Nor flow control since messages will randomly dispatched to members.
            if wants_flow_control {
                return Err(io::Error::new(
                    io::ErrorKind::InvalidInput,
                    "queue subscription doesn't support flow control",
                ));
            }
        };

        // Checks specific to ordered consumers.
        if let Some(options) = maybe_options.filter(|options| options.ordered) {
            // Check for queue subscription.
            if maybe_queue.is_some() {
                return Err(io::Error::new(
                    io::ErrorKind::Other,
                    "queues not be set for an ordered consumer",
                ));
            }

            // Check for durable name
            if options.durable_name.is_some() {
                return Err(io::Error::new(
                    io::ErrorKind::Other,
                    "durable name can not be set for an ordered consumer",
                ));
            }

            // Check for bound consumers.
            if options.consumer_name.is_some() {
                return Err(io::Error::new(
                    io::ErrorKind::Other,
                    "can not bind existing consumer for an ordered consumer",
                ));
            }

            // Check for ack policy.
            if options.ack_policy.is_some() {
                return Err(io::Error::new(
                    io::ErrorKind::Other,
                    "ack policy can not be set for an ordered consumer",
                ));
            }

            // Check for max deliver.
            if options.max_deliver.is_some() {
                return Err(io::Error::new(
                    io::ErrorKind::Other,
                    "max deliver can not be set for an ordered consumer",
                ));
            }

            // Check for deliver subject (we pick our own).
            if options.deliver_subject.is_some() {
                return Err(io::Error::new(
                    io::ErrorKind::Other,
                    "deliver subject can not be set for an ordered consumer",
                ));
            }
        }

        let process_consumer_info = |info: ConsumerInfo| {
            // Make sure this new subject matches or is a subset.
            if !info.config.filter_subject.is_empty() && subject != info.config.filter_subject {
                return Err(io::Error::new(
                    io::ErrorKind::Other,
                    "subject does not match consumer",
                ));
            }

            if let Some(deliver_group) = info.config.deliver_group.as_ref() {
                if let Some(queue) = maybe_queue {
                    if deliver_group != queue {
                        return Err(io::Error::new(
                            io::ErrorKind::Other,
                            format!(
                                "cannot create a queue subscription {} for a consumer with a deliver group {}",
                                queue, deliver_group
                            ),
                        ));
                    }
                } else {
                    return Err(io::Error::new(
                        io::ErrorKind::Other,
                        format!(
                            "cannot create a subscription for a consumer with a deliver group {}",
                            deliver_group
                        ),
                    ));
                }
            } else {
                // Prevent an user from attempting to create a queue subscription on
                // a consumer that was not created with a deliver group.
                if maybe_queue.is_some() {
                    return Err(io::Error::new(
                        io::ErrorKind::Other,
                        "cannot create a queue subscription for a consumer without a deliver group",
                    ));
                }

                // Need to reject a non queue subscription to a non queue consumer if the consumer
                // is already bound.
                if maybe_queue.is_some() && info.push_bound {
                    return Err(io::Error::new(
                        io::ErrorKind::Other,
                        "consumer is already bound to a subscription",
                    ));
                }
            }

            // Check for configuration mismatches.
            if let Some(options) = maybe_options {
                if options.durable_name.is_some()
                    && options.durable_name != info.config.durable_name
                {
                    return Err(io::Error::new(
                        io::ErrorKind::Other,
                        format!("configuration requests durable name to be {:?}, but consumer's value is {:?}", options.durable_name, info.config.durable_name
                    )));
                }

                if options.description.is_some() && options.description != info.config.description {
                    return Err(io::Error::new(
                        io::ErrorKind::Other,
                        format!("configuration requests description to be {:?}, but consumer's value is {:?}", options.description, info.config.description
                    )));
                }

                if options.deliver_policy.is_some()
                    && options.deliver_policy.unwrap() != info.config.deliver_policy
                {
                    return Err(io::Error::new(
                        io::ErrorKind::Other,
                        format!("configuration requests deliver policy to be {:?}, but consumer's value is {:?}", options.deliver_policy, info.config.deliver_policy
                    )));
                }

                if options.opt_start_seq.is_some()
                    && options.opt_start_seq != info.config.opt_start_seq
                {
                    return Err(io::Error::new(
                        io::ErrorKind::Other,
                        format!("configuration requests optional start sequence to be {:?}, but consumer's value is {:?}", options.opt_start_seq, info.config.opt_start_seq
                    )));
                }

                if options.opt_start_time.is_some()
                    && options.opt_start_time != info.config.opt_start_time
                {
                    return Err(io::Error::new(
                       io::ErrorKind::Other,
                       format!("configuration requests optional start time to be {:?}, but consumer's value is {:?}", options.opt_start_time, info.config.opt_start_time
                   )));
                }

                if options.ack_policy.is_some()
                    && options.ack_policy.unwrap() != info.config.ack_policy
                {
                    return Err(io::Error::new(
                        io::ErrorKind::Other,
                        format!("configuration requests ack policy to be {:?}, but consumer's value is {:?}", options.ack_policy, info.config.ack_policy
                    )));
                }

                if options.ack_wait.is_some() && options.ack_wait.unwrap() != info.config.ack_wait {
                    return Err(io::Error::new(
                        io::ErrorKind::Other,
                        format!("configuration requests ack wait to be {:?}, but consumer's value is {:?}", options.ack_wait, info.config.ack_wait
                    )));
                }

                if options.max_deliver.is_some()
                    && options.max_deliver.unwrap() != info.config.max_deliver
                {
                    return Err(io::Error::new(
                        io::ErrorKind::Other,
                        format!("configuration requests max deliver to be {:?}, but consumer's value is {:?}", options.max_deliver, info.config.max_deliver
                    )));
                }

                if options.replay_policy.is_some()
                    && options.replay_policy.unwrap() != info.config.replay_policy
                {
                    return Err(io::Error::new(
                        io::ErrorKind::Other,
                        format!("configuration requests replay policy to be {:?}, but consumer's value is {:?}", options.replay_policy, info.config.replay_policy
                    )));
                }

                if options.rate_limit.is_some()
                    && options.rate_limit.unwrap() != info.config.rate_limit
                {
                    return Err(io::Error::new(
                        io::ErrorKind::Other,
                        format!("configuration requests rate limit to be {:?}, but consumer's value is {:?}", options.rate_limit, info.config.rate_limit
                    )));
                }

                if options.sample_frequency.is_some()
                    && options.sample_frequency.unwrap() != info.config.sample_frequency
                {
                    return Err(io::Error::new(
                            io::ErrorKind::Other,
                            format!("configuration requests sample frequency to be {:?}, but consumer's value is {:?}", options.sample_frequency, info.config.sample_frequency
                    )));
                }

                if options.max_waiting.is_some()
                    && options.max_waiting.unwrap() != info.config.max_waiting
                {
                    return Err(io::Error::new(
                        io::ErrorKind::Other,
                        format!("configuration requests max waiting to be {:?}, but consumer's value is {:?}", options.max_waiting, info.config.max_waiting
                    )));
                }

                if options.max_ack_pending.is_some()
                    && options.max_ack_pending.unwrap() != info.config.max_ack_pending
                {
                    return Err(io::Error::new(
                        io::ErrorKind::Other,
                        format!("configuration requests max ack pending to be {:?}, but consumer's value is {:?}", options.max_ack_pending, info.config.max_ack_pending
                    )));
                }

                // For flow control, we want to fail if the user explicit wanted it, but
                // it is not set in the existing consumer. If it is not asked by the user,
                // the library still handles it and so no reason to fail.
                if options.flow_control.is_some() && !info.config.flow_control {
                    return Err(io::Error::new(
                        io::ErrorKind::Other,
                        format!("configuration requests flow control to be {:?}, but consumer's value is {:?}", options.flow_control, info.config.flow_control
                    )));
                }

                if options.idle_heartbeat.is_some()
                    && options.idle_heartbeat.unwrap() != info.config.idle_heartbeat
                {
                    return Err(io::Error::new(
                        io::ErrorKind::Other,
                        format!("configuration requests heartbeat to be {:?}, but consumer's value is {:?}", options.idle_heartbeat, info.config.idle_heartbeat
                    )));
                }
            }

            Ok(info)
        };

        // Find the stream mapped to the subject if not bound to a stream already.
        let stream_name = maybe_options
            .and_then(|options| options.stream_name.to_owned())
            .map_or_else(|| self.stream_name_by_subject(subject), Ok)?;

        // Figure out if we have a consumer name
        let maybe_durable_name = maybe_options
            .and_then(|options| options.durable_name.as_deref())
            .or(maybe_queue);

        let maybe_consumer_name = maybe_options
            .and_then(|options| options.consumer_name.as_deref())
            .or(maybe_durable_name);

        // If we do have a consumer name, we can lookup the consumer we should attach to first
        let bind_only = maybe_options.map_or(false, |options| options.bind_only);
        let maybe_consumer_info = if let Some(consumer_name) = maybe_consumer_name {
            let consumer_info_result = self
                .consumer_info(&stream_name, &consumer_name)
                .and_then(process_consumer_info);

            match consumer_info_result {
                Ok(info) => Some(info),
                Err(err) => {
                    // We only care about protocol errors
                    if err.kind() != io::ErrorKind::Other {
                        return Err(err);
                    }

                    // If we're binding we can't recover from this we so return early.
                    if bind_only {
                        if let Some(inner) = err.into_inner() {
                            if let Ok(err) = inner.downcast::<Error>() {
                                if err.error_code() == ErrorCode::ConsumerNotFound {
                                    return Err(io::Error::new(io::ErrorKind::Other, err));
                                }
                            }
                        }
                    }

                    None
                }
            }
        } else {
            None
        };

        // Create our consumer configuration out here so it can be re-used for matching
        let is_ordered = maybe_options.map_or(false, |options| options.ordered);
        let consumer_config = {
            let mut config = if let Some(options) = maybe_options {
                ConsumerConfig {
                    ack_policy: options.ack_policy.unwrap_or_default(),
                    ack_wait: options.ack_wait.unwrap_or_default(),
                    deliver_policy: options.deliver_policy.unwrap_or_default(),
                    deliver_subject: options.deliver_subject.clone(),
                    description: options.description.clone(),
                    durable_name: options.durable_name.clone(),
                    flow_control: options.flow_control.unwrap_or_default(),
                    headers_only: options.headers_only.unwrap_or_default(),
                    idle_heartbeat: options.idle_heartbeat.unwrap_or_default(),
                    max_ack_pending: options.max_ack_pending.unwrap_or_default(),
                    max_deliver: options.max_deliver.unwrap_or_default(),
                    max_waiting: options.max_waiting.unwrap_or_default(),
                    opt_start_seq: options.opt_start_seq,
                    opt_start_time: options.opt_start_time,
                    rate_limit: options.rate_limit.unwrap_or_default(),
                    replay_policy: options.replay_policy.unwrap_or_default(),
                    sample_frequency: options.sample_frequency.unwrap_or_default(),
                    ..Default::default()
                }
            } else {
                ConsumerConfig::default()
            };

            // Do filtering always, server will clear as needed.
            config.filter_subject = subject.to_string();

            // Pass the queue to the consumer config
            if let Some(queue) = maybe_queue {
                if config.durable_name.is_none() {
                    config.durable_name = Some(queue.to_owned());
                }

                config.deliver_group = Some(queue.to_owned());
            }

            // Create a subject if there is not one.
            if config.deliver_subject.is_none() {
                config.deliver_subject = Some(self.connection.new_inbox());
            }

            // If we're ordered, configuration must be a certain way.
            if is_ordered {
                config.flow_control = true;
                config.ack_policy = AckPolicy::None;
                config.max_deliver = 1;
                config.ack_wait = Duration::from_nanos(1_000_000);

                if config.idle_heartbeat.is_zero() {
                    config.idle_heartbeat = ORDERED_IDLE_HEARTBEAT;
                }
            }

            config
        };

        // We need a shared sid between the preprocessor and the actual subscription object so that
        // the subscription can be redirected as needed.
        let shared_sid = Arc::new(AtomicU64::new(0));

        // Create our message preprocessor
        let preprocessor = {
            // Sequences for gap detection
            let sequence_pair = Arc::new(Mutex::new(SequencePair {
                consumer_seq: 0,
                stream_seq: 0,
            }));

            let handle_sequence_mismatch = {
                // Context used to send replies and make requests.
                let context = self.clone();
                let consumer_config = consumer_config.clone();
                let sequence_pair = sequence_pair.clone();
                let stream_name = stream_name.clone();
                let shared_sid = shared_sid.clone();

                move |sid: u64, start_seq: u64| {
                    let stream_name = stream_name.clone();
                    let context = context.clone();
                    let consumer_config = consumer_config.clone();
                    let sequence_pair = sequence_pair.clone();
                    let shared_sid = shared_sid.clone();

                    // Immediately mute the subscription so that messages no longer get delivered to it.
                    //
                    // If we are already muted then the triggering slipped through and we can
                    // return early as a resubscription will already be on the way.
                    if !context.connection.0.client.mute(sid).unwrap() {
                        return true;
                    }

                    thread::spawn(move || {
                        let new_deliver_subject = context.connection.new_inbox();
                        let result = context
                            .connection
                            .0
                            .client
                            .resubscribe(sid, &new_deliver_subject);

                        if let Ok(new_sid) = result {
                            shared_sid.store(new_sid, Ordering::Relaxed);

                            let mut consumer_config = consumer_config.clone();
                            consumer_config.deliver_subject = Some(new_deliver_subject);
                            consumer_config.deliver_policy = DeliverPolicy::ByStartSeq;
                            consumer_config.opt_start_seq = Some(start_seq);
                            context.add_consumer(stream_name, consumer_config).ok();
                        }

                        let mut sequence_info = sequence_pair.lock();
                        sequence_info.consumer_seq = 0;
                    });

                    true
                }
            };

            let context = self.clone();

            move |sid: u64, message: &Message| {
                if message.is_flow_control() {
                    return false;
                }

                // Track and respond to idle heartbeats
                if message.is_idle_heartbeat() {
                    let maybe_consumer_stalled = message
                        .headers
                        .as_ref()
                        .and_then(|headers| {
                            headers
                                .get(header::NATS_CONSUMER_STALLED)
                                .map(|set| set.iter().cloned().next())
                        })
                        .flatten();

                    if let Some(consumer_stalled) = maybe_consumer_stalled {
                        context.connection.try_publish_with_reply_or_headers(
                            &consumer_stalled,
                            None,
                            None,
                            b"",
                        );
                    }

                    let maybe_consumer_seq = message
                        .headers
                        .as_ref()
                        .and_then(|headers| {
                            headers
                                .get(header::NATS_LAST_CONSUMER)
                                .map(|set| set.iter().cloned().next())
                        })
                        .flatten();

                    if let Some(consumer_seq) = maybe_consumer_seq {
                        let consumer_seq = consumer_seq.parse::<u64>().unwrap();
                        let sequence_info = sequence_pair.lock();
                        if consumer_seq != sequence_info.consumer_seq {
                            return handle_sequence_mismatch(sid, sequence_info.stream_seq + 1);
                        }
                    }

                    return false;
                }

                // Track messages for sequence mismatches.
                if let Some(message_info) = message.jetstream_message_info() {
                    let mut sequence_info = sequence_pair.lock();
                    if message_info.consumer_seq != sequence_info.consumer_seq + 1 {
                        return handle_sequence_mismatch(sid, sequence_info.stream_seq + 1);
                    }

                    sequence_info.stream_seq = message_info.stream_seq;
                    sequence_info.consumer_seq = message_info.consumer_seq;
                }

                false
            }
        };

        // Figure out our deliver subject
        let deliver_subject = maybe_consumer_info
            .as_ref()
            .and_then(|consumer_info| consumer_info.config.deliver_subject.clone())
            .or_else(|| consumer_config.deliver_subject.clone())
            .ok_or_else(|| {
                io::Error::new(
                    io::ErrorKind::Other,
                    "must use pull subscribe to bind to pull based consumer",
                )
            })?;

        // Create a subscription with that subject.
        let (mut sid, mut receiver) = self.connection.0.client.subscribe_with_preprocessor(
            &deliver_subject,
            maybe_queue,
            Box::new(preprocessor.clone()),
        )?;

        // If we don't have a consumer yet we try to create one here.
        // If that fails try to bind once before giving up.
        let (consumer_info, consumer_ownership) = match maybe_consumer_info {
            Some(consumer_info) => (consumer_info, ConsumerOwnership::No),
            None => match self.add_consumer(&stream_name, &consumer_config) {
                Ok(consumer_info) => (consumer_info, ConsumerOwnership::Yes),
                Err(err) => {
                    // We won't be using this subscription, remove it.
                    self.connection.0.client.unsubscribe(sid)?;

                    // If this isn't a protocol error we can return without trying anything else.
                    if err.kind() != io::ErrorKind::Other {
                        return Err(err);
                    }

                    if let Some(inner) = err.into_inner() {
                        if let Ok(err) = inner.downcast::<Error>() {
                            if err.error_code() != ErrorCode::ConsumerNameExist {
                                return Err(io::Error::new(io::ErrorKind::Other, err));
                            }
                        }
                    }

                    let consumer_name = maybe_consumer_name
                        .ok_or_else(|| io::Error::new(io::ErrorKind::Other, "stream not found"))?;

                    let consumer_info = self
                        .consumer_info(&stream_name, &consumer_name)
                        .and_then(process_consumer_info)?;

                    let deliver_subject = consumer_info
                        .config
                        .deliver_subject
                        .as_ref()
                        .ok_or_else(|| {
                            io::Error::new(
                                io::ErrorKind::Other,
                                "must use pull subscribe to bind to pull based consumer",
                            )
                        })?;

                    // Create a new subscription with the new subject.
                    let (new_sid, new_receiver) =
                        self.connection.0.client.subscribe_with_preprocessor(
                            deliver_subject,
                            maybe_queue,
                            Box::new(preprocessor),
                        )?;

                    sid = new_sid;
                    receiver = new_receiver;

                    (consumer_info, ConsumerOwnership::No)
                }
            },
        };

        shared_sid.store(sid, Ordering::Relaxed);

        Ok(PushSubscription::new(
            shared_sid,
            consumer_info,
            consumer_ownership,
            receiver,
            self.clone(),
        ))
    }

    /// Create a `JetStream` stream.
    pub fn add_stream<S>(&self, stream_config: S) -> io::Result<StreamInfo>
    where
        StreamConfig: From<S>,
    {
        let config: StreamConfig = stream_config.into();
        if config.name.is_empty() {
            return Err(io::Error::new(
                ErrorKind::InvalidInput,
                "the stream name must not be empty",
            ));
        }
        let subject: String = format!("{}STREAM.CREATE.{}", self.api_prefix(), config.name);
        let req = serde_json::ser::to_vec(&config)?;
        self.js_request(&subject, &req)
    }

    /// Update a `JetStream` stream.
    pub fn update_stream(&self, config: &StreamConfig) -> io::Result<StreamInfo> {
        if config.name.is_empty() {
            return Err(io::Error::new(
                ErrorKind::InvalidInput,
                "the stream name must not be empty",
            ));
        }
        let subject: String = format!("{}STREAM.UPDATE.{}", self.api_prefix(), config.name);
        let req = serde_json::ser::to_vec(&config)?;
        self.js_request(&subject, &req)
    }

    /// List all `JetStream` stream names. If you also want stream information,
    /// use the `list_streams` method instead.
    pub fn stream_names(&self) -> PagedIterator<'_, String> {
        PagedIterator {
            subject: format!("{}STREAM.NAMES", self.api_prefix()),
            manager: self,
            offset: 0,
            items: Default::default(),
            done: false,
        }
    }

    fn stream_name_by_subject(&self, subject: &str) -> io::Result<String> {
        let req = serde_json::ser::to_vec(&StreamNamesRequest {
            subject: subject.to_string(),
        })?;
        let request_subject = format!("{}STREAM.NAMES", self.api_prefix());
        self.js_request::<StreamNamesResponse>(&request_subject, &req)
            .map(|resp| resp.streams)?
            .map_or_else(
                || {
                    Err(io::Error::new(
                        ErrorKind::NotFound,
                        "could not find stream for given subject",
                    ))
                },
                |stream| Ok(stream.first().unwrap().to_string()),
            )
    }

    /// List all `JetStream` streams.
    pub fn list_streams(&self) -> PagedIterator<'_, StreamInfo> {
        PagedIterator {
            subject: format!("{}STREAM.LIST", self.api_prefix()),
            manager: self,
            offset: 0,
            items: Default::default(),
            done: false,
        }
    }

    /// List `JetStream` consumers for a stream.
    pub fn list_consumers<S>(&self, stream: S) -> io::Result<PagedIterator<'_, ConsumerInfo>>
    where
        S: AsRef<str>,
    {
        let stream: &str = stream.as_ref();
        if stream.is_empty() {
            return Err(io::Error::new(
                ErrorKind::InvalidInput,
                "the stream name must not be empty",
            ));
        }
        let subject: String = format!("{}CONSUMER.LIST.{}", self.api_prefix(), stream);

        Ok(PagedIterator {
            subject,
            manager: self,
            offset: 0,
            items: Default::default(),
            done: false,
        })
    }

    /// Query `JetStream` stream information.
    pub fn stream_info<S: AsRef<str>>(&self, stream: S) -> io::Result<StreamInfo> {
        let stream: &str = stream.as_ref();
        if stream.is_empty() {
            return Err(io::Error::new(
                ErrorKind::InvalidInput,
                "the stream name must not be empty",
            ));
        }
        let subject: String = format!("{}STREAM.INFO.{}", self.api_prefix(), stream);
        self.js_request(&subject, b"")
    }

    /// Purge `JetStream` stream messages.
    pub fn purge_stream<S: AsRef<str>>(&self, stream: S) -> io::Result<PurgeResponse> {
        let stream: &str = stream.as_ref();
        if stream.is_empty() {
            return Err(io::Error::new(
                ErrorKind::InvalidInput,
                "the stream name must not be empty",
            ));
        }
        let subject = format!("{}STREAM.PURGE.{}", self.api_prefix(), stream);
        self.js_request(&subject, b"")
    }

    /// Purge stream messages matching a subject.
    pub fn purge_stream_subject<S: AsRef<str>>(
        &self,
        stream: S,
        filter_subject: &str,
    ) -> io::Result<PurgeResponse> {
        let stream: &str = stream.as_ref();
        if stream.is_empty() {
            return Err(io::Error::new(
                ErrorKind::InvalidInput,
                "the stream name must not be empty",
            ));
        }

        let subject = format!("{}STREAM.PURGE.{}", self.api_prefix(), stream);
        let request = serde_json::to_vec(&PurgeRequest {
            filter: Some(filter_subject.to_string()),
            ..Default::default()
        })?;

        self.js_request(&subject, &request)
    }

    /// Get a message from a stream.
    pub fn get_message<S: AsRef<str>>(&self, stream: S, seq: u64) -> io::Result<StreamMessage> {
        let stream: &str = stream.as_ref();
        if stream.is_empty() {
            return Err(io::Error::new(
                ErrorKind::InvalidInput,
                "the stream name must not be empty",
            ));
        }

        let subject = format!("{}STREAM.MSG.GET.{}", self.api_prefix(), stream);
        let request = serde_json::ser::to_vec(&StreamMessageGetRequest {
            seq: Some(seq),
            last_by_subject: None,
        })?;

        let raw_message = self
            .js_request::<StreamMessageGetResponse>(&subject, &request)
            .map(|response| response.message)?;

        let message = StreamMessage::try_from(raw_message)?;

        Ok(message)
    }

    /// Get the last message from a stream by subject
    pub fn get_last_message<S: AsRef<str>>(
        &self,
        stream_name: S,
        stream_subject: &str,
    ) -> io::Result<StreamMessage> {
        let stream_name: &str = stream_name.as_ref();
        if stream_name.is_empty() {
            return Err(io::Error::new(
                ErrorKind::InvalidInput,
                "the stream name must not be empty",
            ));
        }

        let subject = format!("{}STREAM.MSG.GET.{}", self.api_prefix(), stream_name);
        let request = serde_json::ser::to_vec(&StreamMessageGetRequest {
            seq: None,
            last_by_subject: Some(stream_subject.to_string()),
        })?;

        let raw_message = self
            .js_request::<StreamMessageGetResponse>(&subject, &request)
            .map(|response| response.message)?;

        let message = StreamMessage::try_from(raw_message)?;

        Ok(message)
    }

    /// Delete message in a `JetStream` stream.
    pub fn delete_message<S: AsRef<str>>(
        &self,
        stream: S,
        sequence_number: u64,
    ) -> io::Result<bool> {
        let stream: &str = stream.as_ref();
        if stream.is_empty() {
            return Err(io::Error::new(
                ErrorKind::InvalidInput,
                "the stream name must not be empty",
            ));
        }

        let req = serde_json::ser::to_vec(&DeleteRequest {
            seq: sequence_number,
        })
        .unwrap();

        let subject = format!("{}STREAM.MSG.DELETE.{}", self.api_prefix(), stream);

        self.js_request::<DeleteResponse>(&subject, &req)
            .map(|dr| dr.success)
    }

    /// Delete `JetStream` stream.
    pub fn delete_stream<S: AsRef<str>>(&self, stream: S) -> io::Result<bool> {
        let stream: &str = stream.as_ref();
        if stream.is_empty() {
            return Err(io::Error::new(
                ErrorKind::InvalidInput,
                "the stream name must not be empty",
            ));
        }

        let subject = format!("{}STREAM.DELETE.{}", self.api_prefix(), stream);
        self.js_request::<DeleteResponse>(&subject, b"")
            .map(|dr| dr.success)
    }

    /// Create a `JetStream` consumer.
    pub fn add_consumer<S, C>(&self, stream: S, config: C) -> io::Result<ConsumerInfo>
    where
        S: AsRef<str>,
        ConsumerConfig: From<C>,
    {
        let config = ConsumerConfig::from(config);
        let stream = stream.as_ref();
        if stream.is_empty() {
            return Err(io::Error::new(
                ErrorKind::InvalidInput,
                "the stream name must not be empty",
            ));
        }

        let subject = if let Some(ref durable_name) = config.durable_name {
            format!(
                "{}CONSUMER.DURABLE.CREATE.{}.{}",
                self.api_prefix(),
                stream,
                durable_name
            )
        } else {
            format!("{}CONSUMER.CREATE.{}", self.api_prefix(), stream)
        };

        let req = CreateConsumerRequest {
            stream_name: stream.into(),
            config,
        };

        let ser_req = serde_json::ser::to_vec(&req)?;
        self.js_request(&subject, &ser_req)
    }

    /// Delete a `JetStream` consumer.
    pub fn delete_consumer<S, C>(&self, stream: S, consumer: C) -> io::Result<bool>
    where
        S: AsRef<str>,
        C: AsRef<str>,
    {
        let stream = stream.as_ref();
        if stream.is_empty() {
            return Err(io::Error::new(
                ErrorKind::InvalidInput,
                "the stream name must not be empty",
            ));
        }
        let consumer = consumer.as_ref();
        if consumer.is_empty() {
            return Err(io::Error::new(
                ErrorKind::InvalidInput,
                "the consumer name must not be empty",
            ));
        }

        let subject = format!(
            "{}CONSUMER.DELETE.{}.{}",
            self.api_prefix(),
            stream,
            consumer
        );

        self.js_request::<DeleteResponse>(&subject, b"")
            .map(|dr| dr.success)
    }

    /// Query `JetStream` consumer information.
    pub fn consumer_info<S, C>(&self, stream: S, consumer: C) -> io::Result<ConsumerInfo>
    where
        S: AsRef<str>,
        C: AsRef<str>,
    {
        let stream: &str = stream.as_ref();
        if stream.is_empty() {
            return Err(io::Error::new(
                ErrorKind::InvalidInput,
                "the stream name must not be empty",
            ));
        }
        let consumer: &str = consumer.as_ref();
        let subject: String = format!("{}CONSUMER.INFO.{}.{}", self.api_prefix(), stream, consumer);
        self.js_request(&subject, b"")
    }

    /// Query `JetStream` account information.
    pub fn account_info(&self) -> io::Result<AccountInfo> {
        self.js_request(&format!("{}INFO", self.api_prefix()), b"")
    }

    fn js_request<Res>(&self, subject: &str, req: &[u8]) -> io::Result<Res>
    where
        Res: DeserializeOwned,
    {
        let res_msg = self.connection.request(subject, req)?;
        let res: ApiResponse<Res> = serde_json::de::from_slice(&res_msg.data)?;
        match res {
            ApiResponse::Ok(stream_info) => Ok(stream_info),
            ApiResponse::Err { error, .. } => {
                log::error!(
                    "failed to parse API response: {:?}",
                    std::str::from_utf8(&res_msg.data)
                );

                Err(io::Error::new(io::ErrorKind::Other, error))
            }
        }
    }

    fn api_prefix(&self) -> &str {
        &self.options.api_prefix
    }
}

/// Creates a new `JetStream` context using the given `Connection` and default options.
///
pub fn new(nc: Connection) -> JetStream {
    JetStream::new(nc, JetStreamOptions::default())
}<|MERGE_RESOLUTION|>--- conflicted
+++ resolved
@@ -121,15 +121,11 @@
 
 mod types;
 
-<<<<<<< HEAD
+
 // We use a fully qualified crate path so these are documented as re-exports.
 pub use crate::jetstream::pull_subscription::PullSubscription;
 pub use crate::jetstream::push_subscription::PushSubscription;
 
-=======
-pub use pull_subscription::PullSubscription;
-pub use push_subscription::PushSubscription;
->>>>>>> 50ee183d
 pub use types::*;
 
 use crate::{
