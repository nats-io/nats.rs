// Copyright 2020-2022 The NATS Authors
// Licensed under the Apache License, Version 2.0 (the "License");
// you may not use this file except in compliance with the License.
// You may obtain a copy of the License at
//
// http://www.apache.org/licenses/LICENSE-2.0
//
// Unless required by applicable law or agreed to in writing, software
// distributed under the License is distributed on an "AS IS" BASIS,
// WITHOUT WARRANTIES OR CONDITIONS OF ANY KIND, either express or implied.
// See the License for the specific language governing permissions and
// limitations under the License.

use parking_lot::{Mutex, MutexGuard};
use std::collections::HashMap;
use std::io::prelude::*;
use std::io::{self, BufReader, Error, ErrorKind};
use std::net::{Shutdown, SocketAddr, TcpStream, ToSocketAddrs};
use std::str::FromStr;
use std::sync::Arc;
use std::thread;
use std::time::Duration;
use url::{Host, Url};

use webpki::DNSNameRef;

use crate::auth_utils;
use crate::proto::{self, ClientOp, ServerOp};
use crate::rustls::{ClientConfig, ClientSession, Session};
use crate::secure_wipe::SecureString;
use crate::{connect::ConnectInfo, inject_io_failure, AuthStyle, Options, ServerInfo};

/// Maintains a list of servers and establishes connections.
///
/// Clients use this helper to hold a list of known servers discovered through
/// INFO messages, reconnect when the connection is lost, and do exponential
/// backoff after failed connect attempts.
pub(crate) struct Connector {
    /// A map of servers and number of connect attempts.
    attempts: HashMap<ServerAddress, usize>,

    /// Configured options for establishing connections.
    options: Arc<Options>,

    /// TLS config.
    tls_config: Arc<ClientConfig>,
}

impl Connector {
    /// Creates a new connector with the URLs and options.
    pub(crate) fn new(urls: Vec<ServerAddress>, options: Arc<Options>) -> io::Result<Connector> {
        let mut tls_config = options.tls_client_config.clone();

        // Include system root certificates.
        //
        // On Windows, some certificates cannot be loaded by rustls
        // for whatever reason, so we simply skip them.
        // See https://github.com/ctz/rustls-native-certs/issues/5
        let roots = match rustls_native_certs::load_native_certs() {
            Ok(store) | Err((Some(store), _)) => store.roots,
            Err((None, _)) => Vec::new(),
        };
        for root in roots {
            tls_config.root_store.roots.push(root);
        }

        // Include user-provided certificates.
        for path in &options.certificates {
            let contents = std::fs::read(path)?;
            let mut cursor = std::io::Cursor::new(contents);

            tls_config
                .root_store
                .add_pem_file(&mut cursor)
                .map_err(|_| {
                    io::Error::new(io::ErrorKind::InvalidInput, "invalid certificate file")
                })?;
        }

        if let Some(cert) = &options.client_cert {
            if let Some(key) = &options.client_key {
                tls_config
                    .set_single_client_cert(
                        auth_utils::load_certs(cert)?,
                        auth_utils::load_key(key)?,
                    )
                    .map_err(|err| {
                        io::Error::new(
                            io::ErrorKind::InvalidInput,
                            format!("invalid client certificate and key pair: {}", err),
                        )
                    })?;
            }
        }

        let connector = Connector {
            attempts: urls.into_iter().map(|url| (url, 0)).collect(),
            options,
            tls_config: Arc::new(tls_config),
        };

        Ok(connector)
    }

    /// Adds an URL to the list of servers.
    pub(crate) fn add_server(&mut self, url: ServerAddress) {
        self.attempts.insert(url, 0);
    }

    pub(crate) fn get_options(&self) -> Arc<Options> {
        self.options.clone()
    }

    /// Get the list of servers with enough reconnection attempts left
    fn get_servers(&mut self) -> io::Result<Vec<ServerAddress>> {
        let servers: Vec<_> = self
            .attempts
            .iter()
            .filter_map(
                |(server, reconnects)| match self.options.max_reconnects.as_ref() {
                    None => Some(server),
                    Some(max) if reconnects < max => Some(server),
                    Some(_) => None,
                },
            )
            .cloned()
            .collect();

        if servers.is_empty() {
            Err(Error::new(
                ErrorKind::NotFound,
                "no servers remaining to connect to",
            ))
        } else {
            Ok(servers)
        }
    }

    /// Creates a new connection to one of the known URLs.
    ///
    /// If `use_backoff` is `true`, this method will try connecting in a loop
    /// and will back off after failed connect attempts.
    pub(crate) fn connect(&mut self, use_backoff: bool) -> io::Result<(ServerInfo, NatsStream)> {
        // The last seen error, which gets returned if all connect attempts
        // fail.
        let mut last_err = Error::new(ErrorKind::AddrNotAvailable, "no socket addresses");

        loop {
            // Shuffle the list of servers.
            let mut servers = self.get_servers()?;
            fastrand::shuffle(&mut servers);

            // Iterate over the server list in random order.
            for server in &servers {
                // Calculate sleep duration for exponential backoff and bump the
                // reconnect counter.
                let reconnects = self.attempts.get_mut(server).unwrap();
                let sleep_duration = self.options.reconnect_delay_callback.call(*reconnects);
                *reconnects += 1;

                let lookup_res = server.socket_addrs();

                let mut addrs = match lookup_res {
                    Ok(addrs) => addrs.collect::<Vec<_>>(),
                    Err(err) => {
                        last_err = err;
                        continue;
                    }
                };

                // Shuffle the resolved socket addresses.
                fastrand::shuffle(&mut addrs);

                for addr in addrs {
                    // Sleep for some time if this is not the first connection
                    // attempt for this server.
                    thread::sleep(sleep_duration);

                    // Try connecting to this address.
                    let res = self.connect_addr(addr, server);

                    // Check if connecting worked out.
                    let (server_info, stream) = match res {
                        Ok(val) => val,
                        Err(err) => {
                            last_err = err;
                            continue;
                        }
                    };

                    // Add URLs discovered through the INFO message.
                    for url in &server_info.connect_urls {
                        self.add_server(url.parse()?);
                    }

                    *self.attempts.get_mut(server).unwrap() = 0;
                    return Ok((server_info, stream));
                }
            }

            if !use_backoff {
                // All connect attempts have failed.
                return Err(last_err);
            }
        }
    }

    /// Attempts to establish a connection to a single socket address.
    fn connect_addr(
        &self,
        addr: SocketAddr,
        server: &ServerAddress,
    ) -> io::Result<(ServerInfo, NatsStream)> {
        // Inject random I/O failures when testing.
        inject_io_failure()?;

        // Connect to the remote socket.
        let mut stream = TcpStream::connect(addr)?;
        stream.set_nodelay(true)?;

        // Expect an INFO message.
        let mut line = crate::SecureVec::with_capacity(1024);
        while !line.ends_with(b"\r\n") {
            let byte = &mut [0];
            stream.read_exact(byte)?;
            line.push(byte[0]);
        }
        let server_info = match proto::decode(&line[..])? {
            Some(ServerOp::Info(server_info)) => server_info,
            Some(op) => {
                return Err(Error::new(
                    ErrorKind::Other,
                    format!("expected INFO, received: {:?}", op),
                ));
            }
            None => {
                return Err(Error::new(ErrorKind::UnexpectedEof, "connection closed"));
            }
        };

        // Check if TLS authentication is required:
        // - Has `self.options.tls_required(true)` been set?
        // - Was the server address prefixed with `tls://`?
        // - Does the INFO line contain `tls_required: true`?
        let tls_required =
            self.options.tls_required || server.tls_required() || server_info.tls_required;

        // Upgrade to TLS if required.
        let session = if tls_required {
            // Inject random I/O failures when testing.
            inject_io_failure()?;

            // Connect using TLS.
            let dns_name = DNSNameRef::try_from_ascii_str(&server_info.host)
                .or_else(|_| DNSNameRef::try_from_ascii_str(server.host()))
                .map_err(|_| {
                    io::Error::new(
                        io::ErrorKind::InvalidInput,
                        "cannot determine hostname for TLS connection",
                    )
                })?;
            Some(ClientSession::new(&self.tls_config, dns_name))
        } else {
            None
        };
        let mut stream = NatsStream::new(stream, session)?;

        // Data that will be formatted as a CONNECT message.
        let mut connect_info = ConnectInfo {
            tls_required,
            name: self.options.name.clone().map(SecureString::from),
            pedantic: false,
            verbose: false,
            lang: crate::LANG.to_string(),
            version: crate::VERSION.to_string(),
            protocol: crate::connect::Protocol::Dynamic,
            user: None,
            pass: None,
            auth_token: None,
            user_jwt: None,
            nkey: None,
            signature: None,
            echo: !self.options.no_echo,
            headers: true,
            no_responders: true,
        };

        let server_auth = server.auth();
        let auth = if let AuthStyle::NoAuth = server_auth {
            &self.options.auth
        } else {
            &server_auth
        };

        // Fill in the info that authenticates the client.
        match auth {
            AuthStyle::NoAuth => {}
            AuthStyle::UserPass(user, pass) => {
                connect_info.user = Some(SecureString::from(user.to_string()));
                connect_info.pass = Some(SecureString::from(pass.to_string()));
            }
            AuthStyle::Token(token) => {
                connect_info.auth_token = Some(token.to_string().into());
            }
            AuthStyle::Credentials { jwt_cb, sig_cb } => {
                let jwt = jwt_cb()?;
                let sig = sig_cb(server_info.nonce.as_bytes())?;
                connect_info.user_jwt = Some(jwt);
                connect_info.signature = Some(sig);
            }
            AuthStyle::NKey { nkey_cb, sig_cb } => {
                let nkey = nkey_cb()?;
                let sig = sig_cb(server_info.nonce.as_bytes())?;
                connect_info.nkey = Some(nkey);
                connect_info.signature = Some(sig);
            }
        }

        // Send CONNECT and PING messages.
        proto::encode(&mut stream, ClientOp::Connect(&connect_info))?;
        proto::encode(&mut stream, ClientOp::Ping)?;
        stream.flush()?;

        let mut reader = BufReader::new(stream.clone());

        // Wait for a PONG.
        loop {
            match proto::decode(&mut reader)? {
                // If we get PONG, the server is happy and we're done
                // connecting.
                Some(ServerOp::Pong) => break,

                // Respond to a PING with a PONG.
                Some(ServerOp::Ping) => {
                    proto::encode(&mut stream, ClientOp::Pong)?;
                    stream.flush()?;
                }

                // No other operations should arrive at this time.
                Some(op) => {
                    return Err(Error::new(
                        ErrorKind::InvalidData,
                        format!("unexpected line while connecting: {:?}", op),
                    ));
                }

                // Error if the connection was closed.
                None => {
                    return Err(Error::new(
                        ErrorKind::UnexpectedEof,
                        "connection closed while waiting for the first PONG",
                    ));
                }
            }
        }

        Ok((server_info, stream))
    }
}

/// A raw NATS stream of bytes.
///
/// The stream uses the TCP protocol, optionally secured by TLS.
#[derive(Clone)]
pub(crate) struct NatsStream {
    flavor: Arc<Flavor>,
}

enum Flavor {
    Tcp(TcpStream),
    Tls(Box<Mutex<TlsStream>>),
}

struct TlsStream {
    tcp: TcpStream,
    session: ClientSession,
}

impl NatsStream {
    /// Creates a NATS stream from a TCP stream and an optional TLS session.
    fn new(tcp: TcpStream, session: Option<ClientSession>) -> io::Result<NatsStream> {
        let flavor = match session {
            None => Flavor::Tcp(tcp),
            Some(session) => {
                tcp.set_nonblocking(true)?;
                Flavor::Tls(Box::new(Mutex::new(TlsStream { tcp, session })))
            }
        };
        let flavor = Arc::new(flavor);
        Ok(NatsStream { flavor })
    }

    pub(crate) fn set_write_timeout(&self, timeout: Option<Duration>) -> io::Result<()> {
        match &*self.flavor {
            Flavor::Tcp(tcp) => tcp.set_write_timeout(timeout),
            Flavor::Tls(tls) => tls.lock().tcp.set_write_timeout(timeout),
        }
    }

    /// Will attempt to shutdown the underlying stream.
    pub(crate) fn shutdown(&self) {
        match &*self.flavor {
            Flavor::Tcp(tcp) => tcp.shutdown(Shutdown::Both),
            Flavor::Tls(tls) => tls.lock().tcp.shutdown(Shutdown::Both),
        }
        .ok();
    }
}

impl Read for NatsStream {
    fn read(&mut self, buf: &mut [u8]) -> io::Result<usize> {
        <&NatsStream as Read>::read(&mut &*self, buf)
    }
}

impl Read for &NatsStream {
    fn read(&mut self, buf: &mut [u8]) -> io::Result<usize> {
        match &*self.flavor {
            Flavor::Tcp(tcp) => (&*tcp).read(buf),
            Flavor::Tls(tls) => tls_op(tls, |session, eof| match session.read(buf) {
                Ok(0) if !eof => Err(io::ErrorKind::WouldBlock.into()),
                res => res,
            }),
        }
    }
}

impl Write for NatsStream {
    fn write(&mut self, buf: &[u8]) -> io::Result<usize> {
        <&NatsStream as Write>::write(&mut &*self, buf)
    }

    fn flush(&mut self) -> io::Result<()> {
        <&NatsStream as Write>::flush(&mut &*self)
    }
}

impl Write for &NatsStream {
    fn write(&mut self, buf: &[u8]) -> io::Result<usize> {
        match &*self.flavor {
            Flavor::Tcp(tcp) => (&*tcp).write(buf),
            Flavor::Tls(tls) => tls_op(tls, |session, _| session.write(buf)),
        }
    }

    fn flush(&mut self) -> io::Result<()> {
        match &*self.flavor {
            Flavor::Tcp(tcp) => (&*tcp).flush(),
            Flavor::Tls(tls) => tls_op(tls, |session, _| session.flush()),
        }
    }
}

/// Performs a blocking operation on a TLS stream.
///
/// However, note that the inner TCP stream is in non-blocking mode.
fn tls_op<T: std::fmt::Debug>(
    tls: &Mutex<TlsStream>,
    mut op: impl FnMut(&mut ClientSession, bool) -> io::Result<T>,
) -> io::Result<T> {
    loop {
        let mut tls = tls.lock();
        let TlsStream { tcp, session } = &mut *tls;
        let mut eof = false;

        // If necessary, read TLS messages.
        if session.wants_read() {
            match session.read_tls(tcp) {
                Ok(0) => eof = true,
                Ok(_) => session
                    .process_new_packets()
                    .map_err(|err| Error::new(ErrorKind::Other, format!("TLS error: {}", err)))?,
                Err(err) if err.kind() == ErrorKind::WouldBlock => {}
                Err(err) => return Err(err),
            }
        }

        // If necessary, write TLS messages.
        if session.wants_write() {
            match session.write_tls(tcp) {
                Ok(_) => {}
                Err(err) if err.kind() == ErrorKind::WouldBlock => {}
                Err(err) => return Err(err),
            }
        }

        // Try the non-blocking read/write/flush operation.
        match op(session, eof) {
            Err(err) if err.kind() == ErrorKind::WouldBlock => {}
            res => return res,
        }

        tls_wait(tls)?;
    }
}

/// Waits until the TLS stream becomes ready.
fn tls_wait(mut tls: MutexGuard<'_, TlsStream>) -> io::Result<()> {
    #[cfg(unix)]
    use {
        libc::{self as sys, poll, pollfd},
        std::os::unix::io::AsRawFd,
    };
    #[cfg(windows)]
    use {
        std::os::windows::io::AsRawSocket,
        winapi::um::winsock2::{self as sys, WSAPoll as poll, WSAPOLLFD as pollfd},
    };

    let TlsStream { tcp, session } = &mut *tls;

    // Initialize a pollfd object with readiness events we're looking for.
    #[allow(trivial_numeric_casts)]
    let mut pollfd = pollfd {
        #[cfg(unix)]
        fd: tcp.as_raw_fd() as _,
        #[cfg(windows)]
        fd: tcp.as_raw_socket() as _,
        #[cfg(unix)]
        events: sys::POLLERR,
        #[cfg(windows)]
        events: 0,
        revents: 0,
    };
    if session.wants_read() {
        pollfd.events |= sys::POLLIN;
    }
    if session.wants_write() {
        pollfd.events |= sys::POLLOUT;
    }

    // Make sure to drop the lock before blocking on `poll()`!
    // This way concurrent operations on the TLS stream won't block each other.
    drop(tls);

    // Wait until the TCP stream becomes ready.
    #[allow(unsafe_code)]
    while unsafe { poll(&mut pollfd, 1, -1) } == -1 {
        let err = Error::last_os_error();
        if err.kind() != io::ErrorKind::Interrupted {
            return Err(err);
        }
    }

    Ok(())
}

/// Address of a NATS server.
#[derive(Debug, Clone, PartialEq, Eq, Hash)]
pub struct ServerAddress(Url);

/// Capability to convert into a list of NATS server addresses.
///
/// There are several implementations ensuring the easy passing of one or more server addresses to
/// functions like [`crate::connect()`].
pub trait IntoServerList {
    /// Convert the instance into a list of [`ServerAddress`]es.
    fn into_server_list(self) -> io::Result<Vec<ServerAddress>>;
}

impl FromStr for ServerAddress {
    type Err = Error;

    /// Parse an address of a NATS server.
    ///
    /// If not stated explicitly the `nats://` schema and port `4222` is assumed.
    fn from_str(input: &str) -> Result<Self, Self::Err> {
        let url: Url = if input.contains("://") {
            input.parse()
        } else {
            format!("nats://{}", input).parse()
        }
        .map_err(|e| {
            Error::new(
                ErrorKind::InvalidInput,
                format!("NATS server URL is invalid: {}", e),
            )
        })?;

        Self::from_url(url)
    }
}

impl ServerAddress {
    /// Check if the URL is a valid NATS server address.
    pub fn from_url(url: Url) -> io::Result<Self> {
        if url.scheme() != "nats" && url.scheme() != "tls" {
            return Err(Error::new(
                ErrorKind::InvalidInput,
                format!("invalid scheme for NATS server URL: {}", url.scheme()),
            ));
        }

        Ok(Self(url))
    }

    /// Turn the server address into a standard URL.
    pub fn into_inner(self) -> Url {
        self.0
    }

    /// Returns if tls is required by the client for this server.
    pub fn tls_required(&self) -> bool {
        self.0.scheme() == "tls"
    }

    /// Returns if the server url had embedded username and password.
    pub fn has_user_pass(&self) -> bool {
        self.0.username() != ""
    }

    pub(crate) fn auth(&self) -> AuthStyle {
        if let Some(password) = self.0.password() {
            if self.0.username() == "" {
                AuthStyle::NoAuth
            } else {
                AuthStyle::UserPass(self.0.username().to_string(), password.to_string())
            }
        } else if "" != self.0.username() {
            AuthStyle::Token(self.0.username().to_string())
        } else {
            AuthStyle::NoAuth
        }
    }

    /// Returns the host.
    pub fn host(&self) -> &str {
        match self.0.host() {
            Some(Host::Domain(_)) | Some(Host::Ipv4 { .. }) => self.0.host_str().unwrap(),
            // `host_str()` for Ipv6 includes the []s
            Some(Host::Ipv6 { .. }) => {
                let host = self.0.host_str().unwrap();
                &host[1..host.len() - 1]
            }
            None => "",
        }
    }

    /// Returns the port.
    pub fn port(&self) -> u16 {
        self.0.port().unwrap_or(4222)
    }

    /// Returns the optional username in the url.
    pub fn username(&self) -> Option<SecureString> {
        let user = self.0.username();
        if user.is_empty() {
            None
        } else {
            Some(SecureString::from(user.to_string()))
        }
    }

    /// Returns the optional password in the url.
    pub fn password(&self) -> Option<SecureString> {
        self.0
            .password()
            .map(|password| SecureString::from(password.to_string()))
    }

    /// Return the sockets from resolving the server address.
    ///
    /// # Fault injection
    ///
    /// If compiled with the `"fault_injection"` feature this method might fail artificially.
    pub fn socket_addrs(&self) -> io::Result<impl Iterator<Item = SocketAddr>> {
        inject_io_failure().and_then(|_| (self.host(), self.port()).to_socket_addrs())
    }
}

impl<'s> IntoServerList for &'s str {
    fn into_server_list(self) -> io::Result<Vec<ServerAddress>> {
        self.split(',').map(|url| url.parse()).collect()
    }
}

impl<'s> IntoServerList for &'s [&'s str] {
    fn into_server_list(self) -> io::Result<Vec<ServerAddress>> {
        self.iter().map(|url| url.parse()).collect()
    }
}

impl<'s, const N: usize> IntoServerList for &'s [&'s str; N] {
    fn into_server_list(self) -> io::Result<Vec<ServerAddress>> {
        self.as_ref().into_server_list()
    }
}

impl IntoServerList for String {
    fn into_server_list(self) -> io::Result<Vec<ServerAddress>> {
        self.as_str().into_server_list()
    }
}

impl<'s> IntoServerList for &'s String {
    fn into_server_list(self) -> io::Result<Vec<ServerAddress>> {
        self.as_str().into_server_list()
    }
}

impl IntoServerList for ServerAddress {
    fn into_server_list(self) -> io::Result<Vec<ServerAddress>> {
        Ok(vec![self])
    }
}

impl IntoServerList for Vec<ServerAddress> {
    fn into_server_list(self) -> io::Result<Vec<ServerAddress>> {
        Ok(self)
    }
}

impl IntoServerList for io::Result<Vec<ServerAddress>> {
    fn into_server_list(self) -> io::Result<Vec<ServerAddress>> {
        self
    }
}

#[cfg(test)]
mod tests {
<<<<<<< HEAD
    use super::ServerAddress;
    use url::Url;

    #[test]
    fn url_host_ipv6() {
        let url: Url = "nats://[::]".parse().expect("valid url");

        let addr = ServerAddress::from_url(url).expect("valid URL");

        assert_eq!(addr.host(), "::")
    }

    #[test]
    fn url_host_ipv4() {
        let url: Url = "nats://127.0.0.1".parse().expect("valid url");

        let addr = ServerAddress::from_url(url).expect("valid URL");

        assert_eq!(addr.host(), "127.0.0.1")
    }

    #[test]
    fn url_host_domain() {
        let url: Url = "nats://example.com".parse().expect("valid url");

        let addr = ServerAddress::from_url(url).expect("valid URL");

        assert_eq!(addr.host(), "example.com")
=======
    use super::*;

    #[test]
    fn server_address_no_auth() {
        let address = ServerAddress::from_str("nats://localhost").unwrap();
        assert!(matches!(address.auth(), AuthStyle::NoAuth));
    }

    #[test]
    fn server_address_token_auth() {
        let address = ServerAddress::from_str("nats://mytoken@localhost").unwrap();
        assert!(matches!(address.auth(), AuthStyle::Token(token) if &token == "mytoken"));
    }

    #[test]
    fn server_address_user_auth() {
        let address = ServerAddress::from_str("nats://myuser:mypass@localhost").unwrap();
        assert!(
            matches!(address.auth(), AuthStyle::UserPass(username, password) if &username == "myuser" && &password == "mypass")
        );
>>>>>>> b709d263
    }
}<|MERGE_RESOLUTION|>--- conflicted
+++ resolved
@@ -718,37 +718,25 @@
 
 #[cfg(test)]
 mod tests {
-<<<<<<< HEAD
-    use super::ServerAddress;
-    use url::Url;
+    use super::*;
 
     #[test]
-    fn url_host_ipv6() {
-        let url: Url = "nats://[::]".parse().expect("valid url");
-
-        let addr = ServerAddress::from_url(url).expect("valid URL");
-
-        assert_eq!(addr.host(), "::")
+    fn server_address_ipv6() {
+        let address = ServerAddress::from_str("nats://[::]").unwrap();
+        assert_eq!(address.host(), "::")
     }
 
     #[test]
-    fn url_host_ipv4() {
-        let url: Url = "nats://127.0.0.1".parse().expect("valid url");
-
-        let addr = ServerAddress::from_url(url).expect("valid URL");
-
-        assert_eq!(addr.host(), "127.0.0.1")
+    fn server_address_ipv4() {
+        let address = ServerAddress::from_str("nats://127.0.0.1").unwrap();
+        assert_eq!(address.host(), "127.0.0.1")
     }
 
     #[test]
-    fn url_host_domain() {
-        let url: Url = "nats://example.com".parse().expect("valid url");
-
-        let addr = ServerAddress::from_url(url).expect("valid URL");
-
-        assert_eq!(addr.host(), "example.com")
-=======
-    use super::*;
+    fn server_address_domain() {
+        let address = ServerAddress::from_str("nats://example.com").unwrap();
+        assert_eq!(address.host(), "example.com")
+    }
 
     #[test]
     fn server_address_no_auth() {
@@ -768,6 +756,5 @@
         assert!(
             matches!(address.auth(), AuthStyle::UserPass(username, password) if &username == "myuser" && &password == "mypass")
         );
->>>>>>> b709d263
     }
 }