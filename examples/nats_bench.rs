use std::{
    num::NonZeroUsize,
    sync::{Arc, Barrier},
    thread,
    time::Instant,
};

use nats;
use structopt::StructOpt;

/// Simple NATS bench tool
#[derive(Debug, StructOpt)]
struct Args {
    /// The nats server URLs (separated by comma) (default "nats://127.0.0.1:4222")
    #[structopt(long, short, default_value = "nats://127.0.0.1:4222")]
    url: String,

    /// User Credentials File
    #[structopt(long = "creds")]
    creds: Option<String>,

    /// Size of the message. (default 128)
    #[structopt(long, default_value = "128")]
    message_size: usize,

    /// Number of Messages to Publish (default 100000)
    #[structopt(long, short, default_value = "100000")]
    number_of_messages: NonZeroUsize,

    /// Number of Concurrent Publishers (default 1)
    #[structopt(short, long, default_value = "1")]
    publishers: NonZeroUsize,

    /// Number of Concurrent Subscribers
    #[structopt(short = "s", long, default_value = "0")]
    subscribers: usize,

    /// Use TLS Secure Connection
    #[structopt(short = "tls")]
    tls: bool,

    /// The subject to use
    subject: String,
}

fn main() -> std::io::Result<()> {
    let args = Args::from_args();
<<<<<<< HEAD
    let opts = nats::new_client::ConnectionOptions::new()
        .with_name("nats_bench rust client")
        .tls_required(args.tls);
=======
>>>>>>> f303d737

    let opts = if let Some(creds_path) = args.creds {
        nats::ConnectionOptions::with_credentials(creds_path)
    } else {
        nats::ConnectionOptions::new()
    };
    let nc = Arc::new(nc);

    let nc = opts
        .with_name("nats_bench rust client")
        .tls_required(args.tls)
        .connect(&args.url)?;

    let messages = if args.number_of_messages.get() % args.publishers.get() != 0 {
        let bumped_idx = (args.number_of_messages.get() / args.publishers.get()) + 1;
        bumped_idx * args.publishers.get()
    } else {
        args.number_of_messages.get()
    };

    let message_size = args.message_size;

    let barrier = Arc::new(Barrier::new(1 + args.publishers.get() + args.subscribers));

    let mut threads = vec![];

    for _ in 0..args.publishers.get() {
        let barrier = barrier.clone();
        let nc = nc.clone();
        let subject = args.subject.clone();
        threads.push(thread::spawn(move || {
            let msg: String = (0..message_size).map(|_| 'a').collect();
            barrier.wait();
            for _ in 0..messages {
                nc.publish(&subject, &msg).unwrap();
            }
        }));
    }

    for _ in 0..args.subscribers {
        let barrier = barrier.clone();
        let nc = nc.clone();
        let subject = args.subject.clone();
        threads.push(thread::spawn(move || {
            barrier.wait();
            let mut s = nc.subscribe(&subject).unwrap();
            for _ in 0..messages {
                s.next().unwrap();
            }
        }));
    }

    println!(
        "Starting benchmark [msgs={}, msgsize={}, pubs={}, subs={}",
        messages,
        args.message_size,
        args.publishers.get(),
        args.subscribers
    );

    barrier.wait();

    let start = Instant::now();

    for thread in threads.into_iter() {
        thread.join().unwrap();
    }

    let end = start.elapsed();

    let millis = std::cmp::max(1, end.as_millis() as u64);
    let frequency = 1000 * messages as u64 / millis;
    let mbps = (args.message_size * messages) as u64 / millis / 1024;

    println!(
        "duration: {:?} frequency: {} mbps: {}",
        end, frequency, mbps
    );

    Ok(())
}<|MERGE_RESOLUTION|>--- conflicted
+++ resolved
@@ -45,12 +45,9 @@
 
 fn main() -> std::io::Result<()> {
     let args = Args::from_args();
-<<<<<<< HEAD
     let opts = nats::new_client::ConnectionOptions::new()
         .with_name("nats_bench rust client")
         .tls_required(args.tls);
-=======
->>>>>>> f303d737
 
     let opts = if let Some(creds_path) = args.creds {
         nats::ConnectionOptions::with_credentials(creds_path)
