--- conflicted
+++ resolved
@@ -1,8 +1,3 @@
-<<<<<<< HEAD
-# (unreleased)
-## Added
-* Add jwt authentication
-=======
 # 0.13.0
 ## Added
 * Add Auth - username/password & token by @Jarema in https://github.com/nats-io/nats.rs/pull/408
@@ -18,7 +13,6 @@
 ## Other
 * Remove redundant doctests by @Jarema in https://github.com/nats-io/nats.rs/pull/412
 * Fix connection callback tests by @Jarema in https://github.com/nats-io/nats.rs/pull/420
->>>>>>> 0d9f0bda
 
 # 0.12.0
 ## Added
