// Copyright 2020-2022 The NATS Authors
// Licensed under the Apache License, Version 2.0 (the "License");
// you may not use this file except in compliance with the License.
// You may obtain a copy of the License at
//
// http://www.apache.org/licenses/LICENSE-2.0
//
// Unless required by applicable law or agreed to in writing, software
// distributed under the License is distributed on an "AS IS" BASIS,
// WITHOUT WARRANTIES OR CONDITIONS OF ANY KIND, either express or implied.
// See the License for the specific language governing permissions and
// limitations under the License.

<<<<<<< HEAD
use crate::{Authorization, Client, ToServerAddrs};
use std::{fmt, path::PathBuf, sync::Arc, time::Duration};
=======
use crate::{Authorization, Client, ServerError, ToServerAddrs};
use futures::Future;
use std::{fmt, path::PathBuf, pin::Pin, time::Duration};
>>>>>>> 0d9f0bda
use tokio::io;
use tokio_rustls::rustls;

/// Connect options. Used to connect with NATS when custom config is needed.
/// # Examples
/// ```
/// # #[tokio::main]
/// # async fn options() -> std::io::Result<()> {
/// let mut options =
/// async_nats::ConnectOptions::new()
///     .require_tls(true)
///     .ping_interval(std::time::Duration::from_secs(10))
///     .connect("demo.nats.io").await?;
/// # Ok(())
/// # }
/// ```
pub struct ConnectOptions {
    // pub(crate) auth: AuthStyle,
    pub(crate) name: Option<String>,
    pub(crate) no_echo: bool,
    pub(crate) retry_on_failed_connect: bool,
    pub(crate) max_reconnects: Option<usize>,
    pub(crate) reconnect_buffer_size: usize,
    pub(crate) auth: Authorization,
    pub(crate) tls_required: bool,
    pub(crate) certificates: Vec<PathBuf>,
    pub(crate) client_cert: Option<PathBuf>,
    pub(crate) client_key: Option<PathBuf>,
    pub(crate) tls_client_config: Option<rustls::ClientConfig>,
    pub(crate) flush_interval: Duration,
    pub(crate) ping_interval: Duration,
    pub(crate) reconnect_callback: Callback,
    pub(crate) disconnect_callback: Callback,
    pub(crate) error_callback: ErrorCallback,
}

impl fmt::Debug for ConnectOptions {
    fn fmt(&self, f: &mut fmt::Formatter<'_>) -> Result<(), fmt::Error> {
        f.debug_map()
            .entry(&"name", &self.name)
            .entry(&"no_echo", &self.no_echo)
            .entry(&"retry_on_failed_connect", &self.retry_on_failed_connect)
            .entry(&"reconnect_buffer_size", &self.reconnect_buffer_size)
            .entry(&"max_reconnects", &self.max_reconnects)
            .entry(&"tls_required", &self.tls_required)
            .entry(&"certificates", &self.certificates)
            .entry(&"client_cert", &self.client_cert)
            .entry(&"client_key", &self.client_key)
            .entry(&"tls_client_config", &"XXXXXXXX")
            .entry(&"flush_interval", &self.flush_interval)
            .entry(&"ping_interval", &self.ping_interval)
            .finish()
    }
}

impl Default for ConnectOptions {
    fn default() -> ConnectOptions {
        ConnectOptions {
            name: None,
            no_echo: false,
            retry_on_failed_connect: false,
            reconnect_buffer_size: 8 * 1024 * 1024,
            max_reconnects: Some(60),
            auth: Authorization::None,
            tls_required: false,
            certificates: Vec::new(),
            client_cert: None,
            client_key: None,
            tls_client_config: None,
            flush_interval: Duration::from_millis(100),
            ping_interval: Duration::from_secs(60),
            reconnect_callback: Callback(None),
            disconnect_callback: Callback(None),
            error_callback: ErrorCallback(None),
        }
    }
}

impl ConnectOptions {
    /// Enables customization of NATS connection.
    ///
    /// # Examples
    /// ```
    /// # #[tokio::main]
    /// # async fn options() -> std::io::Result<()> {
    /// let mut options =
    /// async_nats::ConnectOptions::new()
    ///     .require_tls(true)
    ///     .ping_interval(std::time::Duration::from_secs(10))
    ///     .connect("demo.nats.io").await?;
    /// # Ok(())
    /// # }
    /// ```
    pub fn new() -> ConnectOptions {
        ConnectOptions::default()
    }

    /// Connect to the NATS Server leveraging all passed options.
    ///
    /// # Examples
    /// ```
    /// # #[tokio::main]
    /// # async fn main() -> std::io::Result<()> {
    /// let nc = async_nats::ConnectOptions::new().require_tls(true).connect("demo.nats.io").await?;
    /// # Ok(())
    /// # }
    /// ```
    pub async fn connect<A: ToServerAddrs>(self, addrs: A) -> io::Result<Client> {
        crate::connect_with_options(addrs, self).await
    }

    /// Auth against NATS Server with provided token.
    ///
    /// # Examples
    /// ```no_run
    /// # #[tokio::main]
    /// # async fn main() -> std::io::Result<()> {
    /// let nc =
    /// async_nats::ConnectOptions::with_token("t0k3n!".into()).connect("demo.nats.io").await?;
    /// # Ok(())
    /// # }
    /// ```
    pub fn with_token(token: String) -> Self {
        ConnectOptions {
            auth: Authorization::Token(token),
            ..Default::default()
        }
    }

    /// Auth against NATS Server with provided username and password.
    ///
    /// # Examples
    /// ```no_run
    /// # #[tokio::main]
    /// # async fn main() -> std::io::Result<()> {
    /// let nc = async_nats::ConnectOptions::with_user_and_password("derek".into(), "s3cr3t!".into()).connect("demo.nats.io").await?;
    /// # Ok(())
    /// # }
    /// ```
    pub fn with_user_and_password(user: String, pass: String) -> Self {
        ConnectOptions {
            auth: Authorization::UserAndPassword(user, pass),
            ..Default::default()
        }
    }

    /// Authenticate with a JWT. Requires function to sign the server nonce.
    ///
    /// # Example
    /// ```no_run
    /// let seed = "SUANQDPB2RUOE4ETUA26CNX7FUKE5ZZKFCQIIW63OX225F2CO7UEXTM7ZY";
    /// let kp = nkeys::KeyPair::from_seed(seed).unwrap();
    /// // load jwt from creds file or other secure source
    /// async fn load_jwt() -> std::io::Result<String> { todo!(); }
    /// let jwt = load_jwt().await?;
    ///
    /// let nc = async_nats::ConnectOptions::with_jwt(jwt, move |nonce| kp.sign(nonce).unwrap())
    ///     .connect("localhost")?;
    /// # std::io::Result::Ok(())
    /// ```
    pub fn with_jwt<S>(jwt: String, sig_cb: S) -> Self
    where
        //J: Fn() -> futures::future::BoxFuture<String> + Send + Sync + 'static,
        S: Fn(&[u8]) -> Vec<u8> + Send + Sync + 'static,
    {
        ConnectOptions {
            auth: Authorization::Jwt(
                jwt,
                Arc::new(move |nonce| Ok(base64_url::encode(&sig_cb(nonce)))),
            ),
            ..Default::default()
        }
    }

    /// Loads root certificates by providing the path to them.
    ///
    /// # Examples
    /// ```no_run
    /// # #[tokio::main]
    /// # async fn main() -> std::io::Result<()> {
    /// let nc =
    /// async_nats::ConnectOptions::new().add_root_certificates("mycerts.pem".into()).connect("demo.nats.io").await?;
    /// # Ok(())
    /// # }
    /// ```
    pub fn add_root_certificates(mut self, path: PathBuf) -> ConnectOptions {
        self.certificates = vec![path];
        self
    }

    /// Loads client certificate by providing the path to it.
    ///
    /// # Examples
    /// ```no_run
    /// # #[tokio::main]
    /// # async fn main() -> std::io::Result<()> {
    /// let nc =
    /// async_nats::ConnectOptions::new().add_client_certificate("cert.pem".into(), "key.pem".into()).connect("demo.nats.io").await?;
    /// # Ok(())
    /// # }
    /// ```
    pub fn add_client_certificate(mut self, cert: PathBuf, key: PathBuf) -> ConnectOptions {
        self.client_cert = Some(cert);
        self.client_key = Some(key);
        self
    }

    /// Sets or disables TLS requirement. If TLS connection is impossible while `options.require_tls(true)` connection will return error.
    ///
    /// # Examples
    /// ```
    /// # #[tokio::main]
    /// # async fn main() -> std::io::Result<()> {
    /// let nc =
    /// async_nats::ConnectOptions::new().require_tls(true).connect("demo.nats.io").await?;
    /// # Ok(())
    /// # }
    /// ```
    pub fn require_tls(mut self, is_required: bool) -> ConnectOptions {
        self.tls_required = is_required;
        self
    }

    /// Sets the interval for flushing. NATS connection will send buffered data to the NATS Server
    /// whenever buffer limit is reached, but it is also necessary to flush once in a while if
    /// client is sending rarely and small messages. Flush interval allows to modify that interval.
    ///
    /// # Examples
    /// ```
    /// # use tokio::time::Duration;
    /// # #[tokio::main]
    /// # async fn main() -> std::io::Result<()> {
    /// async_nats::ConnectOptions::new().flush_interval(Duration::from_millis(100)).connect("demo.nats.io").await?;
    /// # Ok(())
    /// # }
    /// ```
    pub fn flush_interval(mut self, flush_interval: Duration) -> ConnectOptions {
        self.flush_interval = flush_interval;
        self
    }

    /// Sets how often Client sends PING message to the server.
    ///
    /// # Examples
    /// ```
    /// # use tokio::time::Duration;
    /// # #[tokio::main]
    /// # async fn main() -> std::io::Result<()> {
    /// async_nats::ConnectOptions::new().flush_interval(Duration::from_millis(100)).connect("demo.nats.io").await?;
    /// # Ok(())
    /// # }
    /// ```
    pub fn ping_interval(mut self, ping_interval: Duration) -> ConnectOptions {
        self.ping_interval = ping_interval;
        self
    }

    /// Registers asynchronous callback for errors that are receiver over the wire from the server.
    ///
    /// # Examples
    /// As asynchronous callbacks are stil not in `stable` channel, here are some examples how to
    /// work around this
    ///
    /// ## Basic
    /// If you don't need to move anything into the closure, simple signature can be used:
    /// ```
    /// # #[tokio::main]
    /// # async fn main() -> std::io::Result<()> {
    /// async_nats::ConnectOptions::new().error_callback(|error| async move {
    /// println!("error occured: {}", error);
    /// }).connect("demo.nats.io").await?;
    /// # Ok(())
    /// # }
    /// ```
    ///
    /// ## Advanced
    /// If you need to move something into the closure, here's an example how to do that
    ///
    /// ```
    /// # #[tokio::main]
    /// # async fn main() -> std::result::Result<(), Box<dyn std::error::Error>> {
    /// let (tx, mut _rx) = tokio::sync::mpsc::channel(1);
    /// async_nats::ConnectOptions::new().error_callback(move |error| {
    ///     let tx = tx.clone();
    ///     async move {
    ///         tx.send(error).await.unwrap();
    ///         }
    /// }).connect("demo.nats.io").await?;
    /// # Ok(())
    /// # }
    /// ```
    pub fn error_callback<F, Fut>(mut self, cb: F) -> ConnectOptions
    where
        F: Fn(ServerError) -> Fut + Send + Sync + 'static,
        Fut: Future<Output = ()> + 'static + Send + Sync,
    {
        self.error_callback = ErrorCallback(Some(Box::new(move |error| Box::pin(cb(error)))));
        self
    }

    /// Registers asynchronous callback for reconnection events.
    ///
    /// # Examples
    /// As asynchronous callbacks are stil not in `stable` channel, here are some examples how to
    /// work around this
    ///
    /// ## Basic
    /// If you don't need to move anything into the closure, simple signature can be used:
    /// ```
    /// # #[tokio::main]
    /// # async fn main() -> std::io::Result<()> {
    /// async_nats::ConnectOptions::new().reconnect_callback(|| async {
    /// println!("reconnected");
    /// }).connect("demo.nats.io").await?;
    /// # Ok(())
    /// # }
    /// ```
    ///
    /// ## Advanced
    /// If you need to move something into the closure, here's an example how to do that
    ///
    /// ```
    /// # #[tokio::main]
    /// # async fn main() -> std::result::Result<(), Box<dyn std::error::Error>> {
    /// let (tx, mut _rx) = tokio::sync::mpsc::channel(1);
    /// async_nats::ConnectOptions::new().reconnect_callback(move || {
    ///     let tx = tx.clone();
    ///     async move {
    ///         tx.send("reconnected").await.unwrap();
    ///         }
    /// }).connect("demo.nats.io").await?;
    /// # Ok(())
    /// # }
    /// ```
    pub fn reconnect_callback<F, Fut>(mut self, cb: F) -> ConnectOptions
    where
        F: Fn() -> Fut + Send + Sync + 'static,
        Fut: Future<Output = ()> + 'static + Send + Sync,
    {
        self.reconnect_callback = Callback(Some(Box::new(move || Box::pin(cb()))));
        self
    }

    /// Registers asynchronous callback for disconection events.
    ///
    /// # Examples
    /// As asynchronous callbacks are stil not in `stable` channel, here are some examples how to
    /// work around this
    ///
    /// ## Basic
    /// If you don't need to move anything into the closure, simple signature can be used:
    /// ```
    /// # #[tokio::main]
    /// # async fn main() -> std::io::Result<()> {
    /// async_nats::ConnectOptions::new().disconnect_callback(|| async {
    /// println!("disconnected");
    /// }).connect("demo.nats.io").await?;
    /// # Ok(())
    /// # }
    /// ```
    ///
    /// ## Advanced
    /// If you need to move something into the closure, here's an example how to do that
    ///
    /// ```
    /// # #[tokio::main]
    /// # async fn main() -> std::result::Result<(), Box<dyn std::error::Error>> {
    /// let (tx, mut _rx) = tokio::sync::mpsc::channel(1);
    /// async_nats::ConnectOptions::new().disconnect_callback(move || {
    ///     let tx = tx.clone();
    ///     async move {
    ///         tx.send("disconnected").await.unwrap();
    ///         }
    /// }).connect("demo.nats.io").await?;
    /// # Ok(())
    /// # }
    /// ```
    pub fn disconnect_callback<F, Fut>(mut self, cb: F) -> ConnectOptions
    where
        F: Fn() -> Fut + Send + Sync + 'static,
        Fut: Future<Output = ()> + 'static + Send + Sync,
    {
        self.disconnect_callback = Callback(Some(Box::new(move || Box::pin(cb()))));
        self
    }
}

type AsyncCallback =
    Box<dyn Fn() -> Pin<Box<dyn Future<Output = ()> + Send>> + Send + Sync + 'static>;
type AsyncErrorCallback =
    Box<dyn Fn(ServerError) -> Pin<Box<dyn Future<Output = ()> + Send>> + Send + Sync + 'static>;

#[derive(Default)]
pub(crate) struct Callback(Option<AsyncCallback>);
impl Callback {
    pub async fn call(&self) {
        if let Some(callback) = self.0.as_ref() {
            callback().await
        }
    }
}

impl fmt::Debug for Callback {
    fn fmt(&self, f: &mut fmt::Formatter<'_>) -> Result<(), fmt::Error> {
        f.debug_map()
            .entry(
                &"callback",
                if self.0.is_some() { &"set" } else { &"unset" },
            )
            .finish()
    }
}

#[derive(Default)]
pub(crate) struct ErrorCallback(Option<AsyncErrorCallback>);

impl ErrorCallback {
    pub async fn call(&self, err: ServerError) {
        if let Some(callback) = self.0.as_ref() {
            callback(err).await
        } else {
            println!("error returned from server: {}", err);
        }
    }
}

impl fmt::Debug for ErrorCallback {
    fn fmt(&self, f: &mut fmt::Formatter<'_>) -> Result<(), fmt::Error> {
        f.debug_map()
            .entry(
                &"callback",
                if self.0.is_some() { &"set" } else { &"unset" },
            )
            .finish()
    }
}<|MERGE_RESOLUTION|>--- conflicted
+++ resolved
@@ -11,14 +11,9 @@
 // See the License for the specific language governing permissions and
 // limitations under the License.
 
-<<<<<<< HEAD
-use crate::{Authorization, Client, ToServerAddrs};
-use std::{fmt, path::PathBuf, sync::Arc, time::Duration};
-=======
 use crate::{Authorization, Client, ServerError, ToServerAddrs};
 use futures::Future;
 use std::{fmt, path::PathBuf, pin::Pin, time::Duration};
->>>>>>> 0d9f0bda
 use tokio::io;
 use tokio_rustls::rustls;
 
