--- conflicted
+++ resolved
@@ -140,9 +140,6 @@
     /// # Ok(())
     /// # }
     /// ```
-<<<<<<< HEAD
-    pub async fn connect<A: ToServerAddrs>(self, addrs: A) -> Result<Client, ConnectError> {
-=======
     ///
     /// ## Pass multiple URLs.
     /// ```no_run
@@ -158,8 +155,7 @@
     ///# Ok(())
     ///# }
     /// ```
-    pub async fn connect<A: ToServerAddrs>(self, addrs: A) -> io::Result<Client> {
->>>>>>> 69efce4b
+    pub async fn connect<A: ToServerAddrs>(self, addrs: A) -> Result<Client, ConnectError> {
         crate::connect_with_options(addrs, self).await
     }
 
