--- conflicted
+++ resolved
@@ -14,13 +14,6 @@
 //! NATS [Message][crate::Message] headers, leveraging [http::header] crate.
 // pub use http::header::{HeaderMap, HeaderName, HeaderValue};
 
-<<<<<<< HEAD
-pub const NATS_LAST_STREAM: &str = "nats-last-stream";
-pub const NATS_LAST_CONSUMER: &str = "Nats-Last-Consumer";
-
-/// Nats-Expected-Last-Subject-Sequence
-pub const NATS_EXPECTED_LAST_SUBJECT_SEQUENCE: &str = "Nats-Expected-Last-Subject-Sequence";
-=======
 use std::{
     collections::{self, HashMap, HashSet},
     str::FromStr,
@@ -29,6 +22,10 @@
 use serde::Serialize;
 
 pub const NATS_LAST_STREAM: &str = "nats-last-stream";
+pub const NATS_LAST_CONSUMER: &str = "Nats-Last-Consumer";
+
+/// Nats-Expected-Last-Subject-Sequence
+pub const NATS_EXPECTED_LAST_SUBJECT_SEQUENCE: &str = "Nats-Expected-Last-Subject-Sequence";
 
 /// A struct for handling NATS headers.
 /// Has a similar API to [http::header], but properly serializes and desiaralizes
@@ -315,5 +312,4 @@
 
         println!("bytes: {:?}", from_utf8(&bytes));
     }
-}
->>>>>>> bd1cabf1
+}