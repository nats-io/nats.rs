--- conflicted
+++ resolved
@@ -7,13 +7,7 @@
 use tokio::io;
 
 use crate::header::{HeaderMap, HeaderName, HeaderValue};
-<<<<<<< HEAD
-use crate::ClientOp;
-use crate::ServerError;
-use crate::ServerOp;
-=======
 use crate::{ClientOp, ServerError, ServerOp};
->>>>>>> b05981d4
 
 /// Supertrait enabling trait object for containing both TLS and non TLS `TcpStream` connection.
 pub(crate) trait AsyncReadWrite: AsyncWrite + AsyncRead + Send + Unpin {}
@@ -385,13 +379,8 @@
 
 #[cfg(test)]
 mod read_op {
-<<<<<<< HEAD
-    use super::{Connection, HeaderMap, ServerError, ServerOp};
-    use crate::ServerInfo;
-=======
     use super::Connection;
     use crate::{HeaderMap, ServerError, ServerInfo, ServerOp};
->>>>>>> b05981d4
     use bytes::BytesMut;
     use tokio::io::{self, AsyncWriteExt};
 
@@ -565,12 +554,7 @@
 
 #[cfg(test)]
 mod write_op {
-<<<<<<< HEAD
-    use crate::{ClientOp, ConnectInfo, Connection, HeaderMap, Protocol};
-=======
-    use super::Connection;
-    use crate::{ClientOp, ConnectInfo, HeaderMap, Protocol};
->>>>>>> b05981d4
+    use super::{ClientOp, ConnectInfo, Connection, HeaderMap, Protocol};
     use bytes::BytesMut;
     use tokio::io::{self, AsyncBufReadExt, BufReader};
 
