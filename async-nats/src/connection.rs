--- conflicted
+++ resolved
@@ -279,20 +279,10 @@
                 return Ok(None);
             }
 
-<<<<<<< HEAD
-            let length =
-                reply_to.as_ref().map_or(0, |reply| reply.len()) + subject.len() + total_len;
-
-            self.buffer.advance(len + 2);
-            let header = self.buffer.split_to(header_len);
-            let payload = self.buffer.split_to(total_len - header_len).freeze();
-            self.buffer.advance(2);
-=======
             self.read_buf.advance(len + 2);
             let header = self.read_buf.split_to(header_len);
             let payload = self.read_buf.split_to(total_len - header_len).freeze();
             self.read_buf.advance(2);
->>>>>>> 02fd0869
 
             let mut lines = std::str::from_utf8(&header)
                 .map_err(|_| {
@@ -356,7 +346,7 @@
             }
 
             return Ok(Some(ServerOp::Message {
-                length,
+                length: reply.as_ref().map_or(0, |reply| reply.len()) + subject.len() + total_len,
                 sid,
                 reply,
                 subject,
