// Copyright 2020-2022 The NATS Authors
// Licensed under the Apache License, Version 2.0 (the "License");
// you may not use this file except in compliance with the License.
// You may obtain a copy of the License at
//
// http://www.apache.org/licenses/LICENSE-2.0
//
// Unless required by applicable law or agreed to in writing, software
// distributed under the License is distributed on an "AS IS" BASIS,
// WITHOUT WARRANTIES OR CONDITIONS OF ANY KIND, either express or implied.
// See the License for the specific language governing permissions and
// limitations under the License.

use crate::connection::State;
use crate::ServerInfo;

use super::{header::HeaderMap, status::StatusCode, Command, Message, Subscriber};
use bytes::Bytes;
use futures::future::TryFutureExt;
use futures::stream::StreamExt;
use lazy_static::lazy_static;
use regex::Regex;
use std::error;
use std::fmt;
use std::sync::atomic::{AtomicU64, Ordering};
use std::sync::Arc;
<<<<<<< HEAD
use thiserror::Error;
=======
use std::time::Duration;
use tokio::io::{self, ErrorKind};
>>>>>>> 8b31346a
use tokio::sync::mpsc;

lazy_static! {
    static ref VERSION_RE: Regex = Regex::new(r#"\Av?([0-9]+)\.?([0-9]+)?\.?([0-9]+)?"#).unwrap();
}

/// An error returned from the [`Client::publish`], [`Client::publish_with_headers`],
/// [`Client::publish_with_reply`] or [`Client::publish_with_reply_and_headers`] functions.
pub struct PublishError(mpsc::error::SendError<Command>);

impl fmt::Debug for PublishError {
    fn fmt(&self, f: &mut fmt::Formatter<'_>) -> fmt::Result {
        f.debug_struct("PublishError").finish_non_exhaustive()
    }
}

impl fmt::Display for PublishError {
    fn fmt(&self, f: &mut fmt::Formatter<'_>) -> fmt::Result {
        "publishing on a closed client".fmt(f)
    }
}

impl error::Error for PublishError {}

/// Client is a `Cloneable` handle to NATS connection.
/// Client should not be created directly. Instead, one of two methods can be used:
/// [crate::connect] and [crate::ConnectOptions::connect]
#[derive(Clone, Debug)]
pub struct Client {
    info: tokio::sync::watch::Receiver<ServerInfo>,
    pub(crate) state: tokio::sync::watch::Receiver<State>,
    sender: mpsc::Sender<Command>,
    next_subscription_id: Arc<AtomicU64>,
    subscription_capacity: usize,
    inbox_prefix: String,
    request_timeout: Option<Duration>,
}

impl Client {
    pub(crate) fn new(
        info: tokio::sync::watch::Receiver<ServerInfo>,
        state: tokio::sync::watch::Receiver<State>,
        sender: mpsc::Sender<Command>,
        capacity: usize,
        inbox_prefix: String,
        request_timeout: Option<Duration>,
    ) -> Client {
        Client {
            info,
            state,
            sender,
            next_subscription_id: Arc::new(AtomicU64::new(0)),
            subscription_capacity: capacity,
            inbox_prefix,
            request_timeout,
        }
    }

    /// Returns last received info from the server.
    ///
    /// # Examples
    ///
    /// ```no_run
    /// # #[tokio::main]
    /// # async fn main () -> Result<(), async_nats::Error> {
    /// let client = async_nats::connect("demo.nats.io").await?;
    /// println!("info: {:?}", client.server_info());
    /// # Ok(())
    /// # }
    /// ```
    pub fn server_info(&self) -> ServerInfo {
        // We ignore notifying the watcher, as that requires mutable client reference.
        self.info.borrow().to_owned()
    }

    /// Returns true if the server version is compatible with the version components.
    ///
    /// # Examples
    ///
    /// ```no_run
    /// # #[tokio::main]
    /// # async fn main() -> Result<(), async_nats::Error> {
    /// let client = async_nats::connect("demo.nats.io").await?;
    /// assert!(client.is_server_compatible(2, 8, 4));
    /// # Ok(())
    /// # }
    /// ```
    pub fn is_server_compatible(&self, major: i64, minor: i64, patch: i64) -> bool {
        let info = self.server_info();

        let server_version_captures = VERSION_RE.captures(&info.version).unwrap();

        let server_major = server_version_captures
            .get(1)
            .map(|m| m.as_str().parse::<i64>().unwrap())
            .unwrap();

        let server_minor = server_version_captures
            .get(2)
            .map(|m| m.as_str().parse::<i64>().unwrap())
            .unwrap();

        let server_patch = server_version_captures
            .get(3)
            .map(|m| m.as_str().parse::<i64>().unwrap())
            .unwrap();

        if server_major < major
            || (server_major == major && server_minor < minor)
            || (server_major == major && server_minor == minor && server_patch < patch)
        {
            return false;
        }
        true
    }

    pub async fn publish(&self, subject: String, payload: Bytes) -> Result<(), PublishError> {
        self.sender
            .send(Command::Publish {
                subject,
                payload,
                respond: None,
                headers: None,
            })
            .map_err(PublishError)
            .await?;
        Ok(())
    }

    pub async fn publish_with_headers(
        &self,
        subject: String,
        headers: HeaderMap,
        payload: Bytes,
    ) -> Result<(), PublishError> {
        self.sender
            .send(Command::Publish {
                subject,
                payload,
                respond: None,
                headers: Some(headers),
            })
            .map_err(PublishError)
            .await?;
        Ok(())
    }

    pub async fn publish_with_reply(
        &self,
        subject: String,
        reply: String,
        payload: Bytes,
    ) -> Result<(), PublishError> {
        self.sender
            .send(Command::Publish {
                subject,
                payload,
                respond: Some(reply),
                headers: None,
            })
            .map_err(PublishError)
            .await?;
        Ok(())
    }

    pub async fn publish_with_reply_and_headers(
        &self,
        subject: String,
        reply: String,
        headers: HeaderMap,
        payload: Bytes,
    ) -> Result<(), PublishError> {
        self.sender
            .send(Command::Publish {
                subject,
                payload,
                respond: Some(reply),
                headers: Some(headers),
            })
            .map_err(PublishError)
            .await?;
        Ok(())
    }

<<<<<<< HEAD
    pub async fn request(&self, subject: String, payload: Bytes) -> Result<Message, RequestError> {
        let inbox = self.new_inbox();
        let mut sub = self.subscribe(inbox.clone()).await?;
        self.publish_with_reply(subject, inbox, payload).await?;
        self.flush()
            .await
            .map_err(|_| RequestError::Io(IoErrorKind::FlushError))?;
        match sub.next().await {
            Some(message) => {
                if message.status == Some(StatusCode::NO_RESPONDERS) {
                    return Err(RequestError::NoResponders);
                }
                Ok(message)
            }
            None => Err(RequestError::Io(IoErrorKind::BrokenPipe)),
        }
=======
    pub async fn request(&self, subject: String, payload: Bytes) -> Result<Message, Error> {
        let request = Request::new().payload(payload);
        self.send_request(subject, request).await
>>>>>>> 8b31346a
    }

    /// Sends the request with headers.
    ///
    /// # Examples
    /// ```no_run
    /// # #[tokio::main]
    /// # async fn main() -> Result<(), async_nats::Error> {
    /// let client = async_nats::connect("demo.nats.io").await?;
    /// let mut headers = async_nats::HeaderMap::new();
    /// headers.insert("Key", "Value");
    /// client.request_with_headers("service".into(), headers, "data".into()).await?;
    /// # Ok(())
    /// # }
    /// ```
    pub async fn request_with_headers(
        &self,
        subject: String,
        headers: HeaderMap,
        payload: Bytes,
<<<<<<< HEAD
    ) -> Result<Message, RequestError> {
        let inbox = self.new_inbox();
        let mut sub = self.subscribe(inbox.clone()).await?;
        self.publish_with_reply_and_headers(subject, inbox, headers, payload)
            .await?;
        self.flush()
            .await
            .map_err(|_| RequestError::Io(IoErrorKind::FlushError))?;
        match sub.next().await {
=======
    ) -> Result<Message, Error> {
        let request = Request::new().headers(headers).payload(payload);
        self.send_request(subject, request).await
    }

    /// Sends the request created by the [Request].
    ///
    /// # Examples
    /// ```no_run
    /// # #[tokio::main]
    /// # async fn main() -> Result<(), async_nats::Error> {
    /// let client = async_nats::connect("demo.nats.io").await?;
    /// let request = async_nats::Request::new().payload("data".into());
    /// client.send_request("service".into(), request).await?;
    /// # Ok(())
    /// # }
    /// ```
    pub async fn send_request(&self, subject: String, request: Request) -> Result<Message, Error> {
        let inbox = request.inbox.unwrap_or_else(|| self.new_inbox());
        let timeout = request.timeout.unwrap_or(self.request_timeout);
        let mut sub = self.subscribe(inbox.clone()).await?;
        let payload: Bytes = request.payload.unwrap_or_else(Bytes::new);
        match request.headers {
            Some(headers) => {
                self.publish_with_reply_and_headers(subject, inbox, headers, payload)
                    .await?
            }
            None => self.publish_with_reply(subject, inbox, payload).await?,
        }
        self.flush().await?;
        let request = match timeout {
            Some(timeout) => {
                tokio::time::timeout(timeout, sub.next())
                    .map_err(|_| std::io::Error::new(ErrorKind::TimedOut, "request timed out"))
                    .await?
            }
            None => sub.next().await,
        };
        match request {
>>>>>>> 8b31346a
            Some(message) => {
                if message.status == Some(StatusCode::NO_RESPONDERS) {
                    return Err(RequestError::NoResponders);
                }
                Ok(message)
            }
            None => Err(RequestError::Io(IoErrorKind::BrokenPipe)),
        }
    }

    /// Create a new globally unique inbox which can be used for replies.
    ///
    /// # Examples
    /// ```no_run
    /// # #[tokio::main]
    /// # async fn main() -> Result<(), async_nats::Error> {
    /// # let mut nc = async_nats::connect("demo.nats.io").await?;
    /// let reply = nc.new_inbox();
    /// let rsub = nc.subscribe(reply).await?;
    /// # Ok(())
    /// # }
    /// ```
    pub fn new_inbox(&self) -> String {
        format!("{}.{}", self.inbox_prefix, nuid::next())
    }

    pub async fn subscribe(&self, subject: String) -> Result<Subscriber, SubscribeError> {
        let sid = self.next_subscription_id.fetch_add(1, Ordering::Relaxed);
        let (sender, receiver) = mpsc::channel(self.subscription_capacity);

        self.sender
            .send(Command::Subscribe {
                sid,
                subject,
                queue_group: None,
                sender,
            })
            .await?;

        Ok(Subscriber::new(sid, self.sender.clone(), receiver))
    }

    pub async fn queue_subscribe(
        &self,
        subject: String,
        queue_group: String,
    ) -> Result<Subscriber, SubscribeError> {
        let sid = self.next_subscription_id.fetch_add(1, Ordering::Relaxed);
        let (sender, receiver) = mpsc::channel(self.subscription_capacity);

        self.sender
            .send(Command::Subscribe {
                sid,
                subject,
                queue_group: Some(queue_group),
                sender,
            })
            .await?;

        Ok(Subscriber::new(sid, self.sender.clone(), receiver))
    }

    pub async fn flush(&self) -> Result<(), FlushError> {
        let (tx, rx) = tokio::sync::oneshot::channel();
        self.sender
            .send(Command::Flush { result: tx })
            .await
            .map_err(FlushError::SendError)?;
        // first question mark is an error from rx itself, second for error from flush.
        rx.await
            .map_err(|_| FlushError::FlushError)?
            .map_err(|_| FlushError::FlushError)?;
        Ok(())
    }

    /// Returns the current state of the connection.
    ///
    /// # Examples
    /// ```no_run
    /// # #[tokio::main]
    /// # async fn main() -> Result<(), async_nats::Error> {
    /// let client = async_nats::connect("demo.nats.io").await?;
    /// println!("connection state: {}", client.connection_state());
    /// # Ok(())
    /// # }
    /// ```
    pub fn connection_state(&self) -> State {
        self.state.borrow().to_owned()
    }
}

<<<<<<< HEAD
#[derive(Error, Debug)]
#[error("failed to send subscribe")]
pub struct SubscribeError(#[from] mpsc::error::SendError<Command>);

#[derive(Debug, Error)]
pub enum RequestError {
    #[error("request timed out")]
    TimedOut,
    #[error("no responders")]
    NoResponders,
    #[error("request error: {0:?}")]
    Io(IoErrorKind),
}

#[derive(Debug, Error)]
pub enum FlushError {
    #[error("failed to send flush request")]
    SendError(mpsc::error::SendError<Command>),
    #[error("flush failed")]
    FlushError,
}

#[derive(Debug, Error)]
pub enum IoErrorKind {
    #[error(transparent)]
    PublishError(mpsc::error::SendError<Command>),
    #[error(transparent)]
    SubscribeError(mpsc::error::SendError<Command>),
    #[error("failed to flush request")]
    FlushError,
    #[error("iterator closed, broken pipe")]
    BrokenPipe,
}

impl From<PublishError> for RequestError {
    fn from(e: PublishError) -> Self {
        RequestError::Io(IoErrorKind::PublishError(e.0))
    }
}
impl From<SubscribeError> for RequestError {
    fn from(e: SubscribeError) -> Self {
        RequestError::Io(IoErrorKind::SubscribeError(e.0))
=======
/// Used for building customized requests.
#[derive(Default)]
pub struct Request {
    payload: Option<Bytes>,
    headers: Option<HeaderMap>,
    timeout: Option<Option<Duration>>,
    inbox: Option<String>,
}

impl Request {
    pub fn new() -> Request {
        Default::default()
    }

    /// Sets the payload of the request. If not used, empty payload will be sent.
    ///
    /// # Examples
    /// ```no_run
    /// # #[tokio::main]
    /// # async fn main() -> Result<(), async_nats::Error> {
    /// let client = async_nats::connect("demo.nats.io").await?;
    /// let request = async_nats::Request::new().payload("data".into());
    /// client.send_request("service".into(), request).await?;
    /// # Ok(())
    /// # }
    /// ```
    pub fn payload(mut self, payload: Bytes) -> Request {
        self.payload = Some(payload);
        self
    }

    /// Sets the headers of the requests.
    ///
    /// # Examples
    /// ```no_run
    /// # #[tokio::main]
    /// # async fn main() -> Result<(), async_nats::Error> {
    /// use std::str::FromStr;
    /// let client = async_nats::connect("demo.nats.io").await?;
    /// let mut headers = async_nats::HeaderMap::new();
    /// headers.insert("X-Example", async_nats::HeaderValue::from_str("Value").unwrap());
    /// let request = async_nats::Request::new()
    ///     .headers(headers)
    ///     .payload("data".into());
    /// client.send_request("service".into(), request).await?;
    /// # Ok(())
    /// # }
    /// ```
    pub fn headers(mut self, headers: HeaderMap) -> Request {
        self.headers = Some(headers);
        self
    }

    /// Sets the custom timeout of the request. Overrides default [Client] timeout.
    /// Setting it to [Option::None] disables the timeout entirely which might result in deadlock.
    /// To use default timeout, simply do not call this function.
    ///
    /// # Examples
    /// ```no_run
    /// # #[tokio::main]
    /// # async fn main() -> Result<(), async_nats::Error> {
    /// let client = async_nats::connect("demo.nats.io").await?;
    /// let request = async_nats::Request::new()
    ///     .timeout(Some(std::time::Duration::from_secs(15)))
    ///     .payload("data".into());
    /// client.send_request("service".into(), request).await?;
    /// # Ok(())
    /// # }
    /// ```
    pub fn timeout(mut self, timeout: Option<Duration>) -> Request {
        self.timeout = Some(timeout);
        self
    }

    /// Sets custom inbox for this request. Overrides both customized and default [Client] Inbox.
    ///
    /// # Examples
    /// ```no_run
    /// # #[tokio::main]
    /// # async fn main() -> Result<(), async_nats::Error> {
    /// use std::str::FromStr;
    /// let client = async_nats::connect("demo.nats.io").await?;
    /// let request = async_nats::Request::new()
    ///     .inbox("custom_inbox".into())
    ///     .payload("data".into());
    /// client.send_request("service".into(), request).await?;
    /// # Ok(())
    /// # }
    /// ```
    pub fn inbox(mut self, inbox: String) -> Request {
        self.inbox = Some(inbox);
        self
>>>>>>> 8b31346a
    }
}<|MERGE_RESOLUTION|>--- conflicted
+++ resolved
@@ -24,12 +24,8 @@
 use std::fmt;
 use std::sync::atomic::{AtomicU64, Ordering};
 use std::sync::Arc;
-<<<<<<< HEAD
+use std::time::Duration;
 use thiserror::Error;
-=======
-use std::time::Duration;
-use tokio::io::{self, ErrorKind};
->>>>>>> 8b31346a
 use tokio::sync::mpsc;
 
 lazy_static! {
@@ -214,28 +210,9 @@
         Ok(())
     }
 
-<<<<<<< HEAD
-    pub async fn request(&self, subject: String, payload: Bytes) -> Result<Message, RequestError> {
-        let inbox = self.new_inbox();
-        let mut sub = self.subscribe(inbox.clone()).await?;
-        self.publish_with_reply(subject, inbox, payload).await?;
-        self.flush()
-            .await
-            .map_err(|_| RequestError::Io(IoErrorKind::FlushError))?;
-        match sub.next().await {
-            Some(message) => {
-                if message.status == Some(StatusCode::NO_RESPONDERS) {
-                    return Err(RequestError::NoResponders);
-                }
-                Ok(message)
-            }
-            None => Err(RequestError::Io(IoErrorKind::BrokenPipe)),
-        }
-=======
     pub async fn request(&self, subject: String, payload: Bytes) -> Result<Message, Error> {
         let request = Request::new().payload(payload);
         self.send_request(subject, request).await
->>>>>>> 8b31346a
     }
 
     /// Sends the request with headers.
@@ -256,17 +233,6 @@
         subject: String,
         headers: HeaderMap,
         payload: Bytes,
-<<<<<<< HEAD
-    ) -> Result<Message, RequestError> {
-        let inbox = self.new_inbox();
-        let mut sub = self.subscribe(inbox.clone()).await?;
-        self.publish_with_reply_and_headers(subject, inbox, headers, payload)
-            .await?;
-        self.flush()
-            .await
-            .map_err(|_| RequestError::Io(IoErrorKind::FlushError))?;
-        match sub.next().await {
-=======
     ) -> Result<Message, Error> {
         let request = Request::new().headers(headers).payload(payload);
         self.send_request(subject, request).await
@@ -306,14 +272,19 @@
             None => sub.next().await,
         };
         match request {
->>>>>>> 8b31346a
             Some(message) => {
                 if message.status == Some(StatusCode::NO_RESPONDERS) {
-                    return Err(RequestError::NoResponders);
+                    return Err(Box::new(std::io::Error::new(
+                        ErrorKind::NotFound,
+                        "nats: no responders",
+                    )));
                 }
                 Ok(message)
             }
-            None => Err(RequestError::Io(IoErrorKind::BrokenPipe)),
+            None => Err(Box::new(io::Error::new(
+                ErrorKind::BrokenPipe,
+                "did not receive any message",
+            ))),
         }
     }
 
@@ -398,7 +369,101 @@
     }
 }
 
-<<<<<<< HEAD
+/// Used for building customized requests.
+#[derive(Default)]
+pub struct Request {
+    payload: Option<Bytes>,
+    headers: Option<HeaderMap>,
+    timeout: Option<Option<Duration>>,
+    inbox: Option<String>,
+}
+
+impl Request {
+    pub fn new() -> Request {
+        Default::default()
+    }
+
+    /// Sets the payload of the request. If not used, empty payload will be sent.
+    ///
+    /// # Examples
+    /// ```no_run
+    /// # #[tokio::main]
+    /// # async fn main() -> Result<(), async_nats::Error> {
+    /// let client = async_nats::connect("demo.nats.io").await?;
+    /// let request = async_nats::Request::new().payload("data".into());
+    /// client.send_request("service".into(), request).await?;
+    /// # Ok(())
+    /// # }
+    /// ```
+    pub fn payload(mut self, payload: Bytes) -> Request {
+        self.payload = Some(payload);
+        self
+    }
+
+    /// Sets the headers of the requests.
+    ///
+    /// # Examples
+    /// ```no_run
+    /// # #[tokio::main]
+    /// # async fn main() -> Result<(), async_nats::Error> {
+    /// use std::str::FromStr;
+    /// let client = async_nats::connect("demo.nats.io").await?;
+    /// let mut headers = async_nats::HeaderMap::new();
+    /// headers.insert("X-Example", async_nats::HeaderValue::from_str("Value").unwrap());
+    /// let request = async_nats::Request::new()
+    ///     .headers(headers)
+    ///     .payload("data".into());
+    /// client.send_request("service".into(), request).await?;
+    /// # Ok(())
+    /// # }
+    /// ```
+    pub fn headers(mut self, headers: HeaderMap) -> Request {
+        self.headers = Some(headers);
+        self
+    }
+
+    /// Sets the custom timeout of the request. Overrides default [Client] timeout.
+    /// Setting it to [Option::None] disables the timeout entirely which might result in deadlock.
+    /// To use default timeout, simply do not call this function.
+    ///
+    /// # Examples
+    /// ```no_run
+    /// # #[tokio::main]
+    /// # async fn main() -> Result<(), async_nats::Error> {
+    /// let client = async_nats::connect("demo.nats.io").await?;
+    /// let request = async_nats::Request::new()
+    ///     .timeout(Some(std::time::Duration::from_secs(15)))
+    ///     .payload("data".into());
+    /// client.send_request("service".into(), request).await?;
+    /// # Ok(())
+    /// # }
+    /// ```
+    pub fn timeout(mut self, timeout: Option<Duration>) -> Request {
+        self.timeout = Some(timeout);
+        self
+    }
+
+    /// Sets custom inbox for this request. Overrides both customized and default [Client] Inbox.
+    ///
+    /// # Examples
+    /// ```no_run
+    /// # #[tokio::main]
+    /// # async fn main() -> Result<(), async_nats::Error> {
+    /// use std::str::FromStr;
+    /// let client = async_nats::connect("demo.nats.io").await?;
+    /// let request = async_nats::Request::new()
+    ///     .inbox("custom_inbox".into())
+    ///     .payload("data".into());
+    /// client.send_request("service".into(), request).await?;
+    /// # Ok(())
+    /// # }
+    /// ```
+    pub fn inbox(mut self, inbox: String) -> Request {
+        self.inbox = Some(inbox);
+        self
+    }
+}
+
 #[derive(Error, Debug)]
 #[error("failed to send subscribe")]
 pub struct SubscribeError(#[from] mpsc::error::SendError<Command>);
@@ -441,99 +506,5 @@
 impl From<SubscribeError> for RequestError {
     fn from(e: SubscribeError) -> Self {
         RequestError::Io(IoErrorKind::SubscribeError(e.0))
-=======
-/// Used for building customized requests.
-#[derive(Default)]
-pub struct Request {
-    payload: Option<Bytes>,
-    headers: Option<HeaderMap>,
-    timeout: Option<Option<Duration>>,
-    inbox: Option<String>,
-}
-
-impl Request {
-    pub fn new() -> Request {
-        Default::default()
-    }
-
-    /// Sets the payload of the request. If not used, empty payload will be sent.
-    ///
-    /// # Examples
-    /// ```no_run
-    /// # #[tokio::main]
-    /// # async fn main() -> Result<(), async_nats::Error> {
-    /// let client = async_nats::connect("demo.nats.io").await?;
-    /// let request = async_nats::Request::new().payload("data".into());
-    /// client.send_request("service".into(), request).await?;
-    /// # Ok(())
-    /// # }
-    /// ```
-    pub fn payload(mut self, payload: Bytes) -> Request {
-        self.payload = Some(payload);
-        self
-    }
-
-    /// Sets the headers of the requests.
-    ///
-    /// # Examples
-    /// ```no_run
-    /// # #[tokio::main]
-    /// # async fn main() -> Result<(), async_nats::Error> {
-    /// use std::str::FromStr;
-    /// let client = async_nats::connect("demo.nats.io").await?;
-    /// let mut headers = async_nats::HeaderMap::new();
-    /// headers.insert("X-Example", async_nats::HeaderValue::from_str("Value").unwrap());
-    /// let request = async_nats::Request::new()
-    ///     .headers(headers)
-    ///     .payload("data".into());
-    /// client.send_request("service".into(), request).await?;
-    /// # Ok(())
-    /// # }
-    /// ```
-    pub fn headers(mut self, headers: HeaderMap) -> Request {
-        self.headers = Some(headers);
-        self
-    }
-
-    /// Sets the custom timeout of the request. Overrides default [Client] timeout.
-    /// Setting it to [Option::None] disables the timeout entirely which might result in deadlock.
-    /// To use default timeout, simply do not call this function.
-    ///
-    /// # Examples
-    /// ```no_run
-    /// # #[tokio::main]
-    /// # async fn main() -> Result<(), async_nats::Error> {
-    /// let client = async_nats::connect("demo.nats.io").await?;
-    /// let request = async_nats::Request::new()
-    ///     .timeout(Some(std::time::Duration::from_secs(15)))
-    ///     .payload("data".into());
-    /// client.send_request("service".into(), request).await?;
-    /// # Ok(())
-    /// # }
-    /// ```
-    pub fn timeout(mut self, timeout: Option<Duration>) -> Request {
-        self.timeout = Some(timeout);
-        self
-    }
-
-    /// Sets custom inbox for this request. Overrides both customized and default [Client] Inbox.
-    ///
-    /// # Examples
-    /// ```no_run
-    /// # #[tokio::main]
-    /// # async fn main() -> Result<(), async_nats::Error> {
-    /// use std::str::FromStr;
-    /// let client = async_nats::connect("demo.nats.io").await?;
-    /// let request = async_nats::Request::new()
-    ///     .inbox("custom_inbox".into())
-    ///     .payload("data".into());
-    /// client.send_request("service".into(), request).await?;
-    /// # Ok(())
-    /// # }
-    /// ```
-    pub fn inbox(mut self, inbox: String) -> Request {
-        self.inbox = Some(inbox);
-        self
->>>>>>> 8b31346a
     }
 }