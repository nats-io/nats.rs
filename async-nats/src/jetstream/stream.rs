// Copyright 2020-2022 The NATS Authors
// Licensed under the Apache License, Version 2.0 (the "License");
// you may not use this file except in compliance with the License.
// You may obtain a copy of the License at
//
// http://www.apache.org/licenses/LICENSE-2.0
//
// Unless required by applicable law or agreed to in writing, software
// distributed under the License is distributed on an "AS IS" BASIS,
// WITHOUT WARRANTIES OR CONDITIONS OF ANY KIND, either express or implied.
// See the License for the specific language governing permissions and
// limitations under the License.
//
//! Manage operations on a [Stream], create/delete/update [Consumer][crate::jetstream::consumer::Consumer].

use std::{
    fmt::Debug,
    io::{self, ErrorKind},
    str::FromStr,
    time::Duration,
};

use crate::{header::HeaderName, HeaderMap, HeaderValue};
use crate::{Error, StatusCode};
use bytes::Bytes;
use serde::{Deserialize, Serialize};
use serde_json::json;
use time::serde::rfc3339;

use super::{
    consumer::{self, Consumer, FromConsumer, IntoConsumerConfig},
    response::Response,
    Context, Message,
};

/// Handle to operations that can be performed on a `Stream`.
#[derive(Debug, Clone)]
pub struct Stream {
    pub(crate) info: Info,
    pub(crate) context: Context,
}

impl Stream {
    /// Retrieves `info` about [Stream] from the server, updates the cached `info` inside
    /// [Stream] and returns it.
    ///
    /// # Examples
    ///
    /// ```no_run
    /// # #[tokio::main]
    /// # async fn main() -> Result<(), async_nats::Error> {
    /// let client = async_nats::connect("localhost:4222").await?;
    /// let jetstream = async_nats::jetstream::new(client);
    ///
    /// let mut stream = jetstream
    ///     .get_stream("events").await?;
    ///
    /// let info = stream.info().await?;
    /// # Ok(())
    /// # }
    /// ```
    pub async fn info(&mut self) -> Result<&Info, Error> {
        let subject = format!("STREAM.INFO.{}", self.info.config.name);

        match self.context.request(subject, &json!({})).await? {
            Response::Ok::<Info>(info) => {
                self.info = info;
                Ok(&self.info)
            }
            Response::Err { error } => Err(Box::new(std::io::Error::new(
                ErrorKind::Other,
                format!(
                    "nats: error while getting stream info: {}, {}, {}",
                    error.code, error.status, error.description
                ),
            ))),
        }
    }

    /// Returns cached [Info] for the [Stream].
    /// Cache is either from initial creation/retrival of the [Stream] or last call to
    /// [Stream::Info].
    ///
    /// # Examples
    ///
    /// ```no_run
    /// # #[tokio::main]
    /// # async fn main() -> Result<(), async_nats::Error> {
    /// let client = async_nats::connect("localhost:4222").await?;
    /// let jetstream = async_nats::jetstream::new(client);
    ///
    /// let stream = jetstream
    ///     .get_stream("events").await?;
    ///
    /// let info = stream.cached_info();
    /// # Ok(())
    /// # }
    /// ```
    pub fn cached_info(&self) -> &Info {
        &self.info
    }

    /// Gets next message for a [Stream].
    ///
    /// Requires a [Stream] with `allow_direct` set to `true`.
    /// This is different from [get_raw_message], as it can fetch [Message]
    /// from any replica member. This means read after write is possible,
    /// as that given replica might not yet catch up with the leader.
    ///
    /// # Examples
    ///
    /// ```no_run
    /// # #[tokio::main]
    /// # async fn main() -> Result<(), async_nats::Error> {
    /// let client = async_nats::connect("demo.nats.io").await?;
    /// let jetstream = async_nats::jetstream::new(client);
    ///
    /// let stream = jetstream.create_stream(async_nats::jetstream::stream::Config {
    ///     name: "events".to_string(),
    ///     subjects: vec!["events.>".to_string()],
    ///     allow_direct: true,
    ///     ..Default::default()
    /// }).await?;
    ///
    /// jetstream.publish("events.data".into(), "data".into()).await?;
    /// let pub_ack = jetstream.publish("events.data".into(), "data".into()).await?;
    ///
    /// let message =  stream
    ///     .direct_get_next_for_subject("events.data", Some(pub_ack.sequence)).await?;
    ///
    /// # Ok(())
    /// # }
    /// ```
    pub async fn direct_get_next_for_subject<T: AsRef<str>>(
        &self,
        subject: T,
        sequence: Option<u64>,
    ) -> Result<Message, Error> {
        let request_subject = format!(
            "{}.DIRECT.GET.{}",
            &self.context.prefix, &self.info.config.name
        );
        let payload;
        if let Some(sequence) = sequence {
            payload = json!({
                "seq": sequence,
                "next_by_subj": subject.as_ref(),
            });
        } else {
            payload = json!({
                 "next_by_subj": subject.as_ref(),
            });
        }

        let response = self
            .context
            .client
            .request(
                request_subject,
                serde_json::to_vec(&payload).map(Bytes::from)?,
            )
            .await
            .map(|message| Message {
                message,
                context: self.context.clone(),
            })?;
        if let Some(status) = response.status {
            if let Some(ref description) = response.description {
                return Err(Box::from(std::io::Error::new(
                    ErrorKind::Other,
                    format!("{} {}", status, description),
                )));
            }
        }
        Ok(response)
    }

    /// Gets first message from [Stream].
    ///
    /// Requires a [Stream] with `allow_direct` set to `true`.
    /// This is different from [get_raw_message], as it can fetch [Message]
    /// from any replica member. This means read after write is possible,
    /// as that given replica might not yet catch up with the leader.
    ///
    /// # Examples
    ///
    /// ```no_run
    /// # #[tokio::main]
    /// # async fn main() -> Result<(), async_nats::Error> {
    /// let client = async_nats::connect("demo.nats.io").await?;
    /// let jetstream = async_nats::jetstream::new(client);
    ///
    /// let stream = jetstream.create_stream(async_nats::jetstream::stream::Config {
    ///     name: "events".to_string(),
    ///     subjects: vec!["events.>".to_string()],
    ///     allow_direct: true,
    ///     ..Default::default()
    /// }).await?;
    ///
    /// let pub_ack = jetstream.publish("events.data".into(), "data".into()).await?;
    ///
    /// let message =  stream.direct_get_first_for_subject("events.data").await?;
    ///
    /// # Ok(())
    /// # }
    /// ```
    pub async fn direct_get_first_for_subject<T: AsRef<str>>(
        &self,
        subject: T,
    ) -> Result<Message, Error> {
        let request_subject = format!(
            "{}.DIRECT.GET.{}",
            &self.context.prefix, &self.info.config.name
        );
        let payload = json!({
            "next_by_subj": subject.as_ref(),
        });

        let response = self
            .context
            .client
            .request(
                request_subject,
                serde_json::to_vec(&payload).map(Bytes::from)?,
            )
            .await
            .map(|message| Message {
                message,
                context: self.context.clone(),
            })?;
        if let Some(status) = response.status {
            if let Some(ref description) = response.description {
                return Err(Box::from(std::io::Error::new(
                    ErrorKind::Other,
                    format!("{} {}", status, description),
                )));
            }
        }
        Ok(response)
    }

    /// Gets message from [Stream] with given `sequence id`.
    ///
    /// Requires a [Stream] with `allow_direct` set to `true`.
    /// This is different from [get_raw_message], as it can fetch [Message]
    /// from any replica member. This means read after write is possible,
    /// as that given replica might not yet catch up with the leader.
    ///
    /// # Examples
    ///
    /// ```no_run
    /// # #[tokio::main]
    /// # async fn main() -> Result<(), async_nats::Error> {
    /// let client = async_nats::connect("demo.nats.io").await?;
    /// let jetstream = async_nats::jetstream::new(client);
    ///
    /// let stream = jetstream.create_stream(async_nats::jetstream::stream::Config {
    ///     name: "events".to_string(),
    ///     subjects: vec!["events.>".to_string()],
    ///     allow_direct: true,
    ///     ..Default::default()
    /// }).await?;
    ///
    /// let pub_ack = jetstream.publish("events.data".into(), "data".into()).await?;
    ///
    /// let message =  stream.direct_get(pub_ack.sequence).await?;
    ///
    /// # Ok(())
    /// # }
    /// ```
    pub async fn direct_get(&self, sequence: u64) -> Result<Message, Error> {
        let subject = format!(
            "{}.DIRECT.GET.{}",
            &self.context.prefix, &self.info.config.name
        );
        let payload = json!({
            "seq": sequence,
        });

        let response = self
            .context
            .client
            .request(subject, serde_json::to_vec(&payload).map(Bytes::from)?)
            .await
            .map(|message| Message {
                context: self.context.clone(),
                message,
            })?;

        if let Some(status) = response.status {
            if let Some(ref description) = response.description {
                return Err(Box::from(std::io::Error::new(
                    ErrorKind::Other,
                    format!("{} {}", status, description),
                )));
            }
        }
        Ok(response)
    }

    /// Gets last message for a given `subject`.
    ///
    /// Requires a [Stream] with `allow_direct` set to `true`.
    /// This is different from [get_raw_message], as it can fetch [Message]
    /// from any replica member. This means read after write is possible,
    /// as that given replica might not yet catch up with the leader.
    ///
    /// # Examples
    ///
    /// ```no_run
    /// # #[tokio::main]
    /// # async fn main() -> Result<(), async_nats::Error> {
    /// let client = async_nats::connect("demo.nats.io").await?;
    /// let jetstream = async_nats::jetstream::new(client);
    ///
    /// let stream = jetstream.create_stream(async_nats::jetstream::stream::Config {
    ///     name: "events".to_string(),
    ///     subjects: vec!["events.>".to_string()],
    ///     allow_direct: true,
    ///     ..Default::default()
    /// }).await?;
    ///
    /// jetstream.publish("events.data".into(), "data".into()).await?;
    ///
    /// let message =  stream.direct_get_last_for_subject("events.data").await?;
    ///
    /// # Ok(())
    /// # }
    /// ```
    pub async fn direct_get_last_for_subject<T: AsRef<str>>(
        &self,
        subject: T,
    ) -> Result<Message, Error> {
        let subject = format!(
            "{}.DIRECT.GET.{}.{}",
            &self.context.prefix,
            &self.info.config.name,
            subject.as_ref()
        );

        let response = self
            .context
            .client
            .request(subject, "".into())
            .await
            .map(|message| Message {
                context: self.context.clone(),
                message,
            })?;
        if let Some(status) = response.status {
            if let Some(ref description) = response.description {
                match status {
                    StatusCode::NOT_FOUND => {
                        return Err(Box::from(std::io::Error::new(
                            ErrorKind::NotFound,
                            "message not found in stream",
                        )))
                    }
                    // 408 is used in Direct Message for bad/empty paylaod.
                    StatusCode::TIMEOUT => {
                        return Err(Box::from(std::io::Error::new(
                            ErrorKind::Other,
                            "empty or invalid request",
                        )))
                    }
                    other => {
                        return Err(Box::from(std::io::Error::new(
                            ErrorKind::Other,
                            format!("{}: {}", other, description),
                        )))
                    }
                }
            }
        }
        Ok(response)
    }
    /// Get a raw message from the stream.
    ///
    /// # Examples
    ///
    /// ```no_run
    /// #[tokio::main]
    /// # async fn mains() -> Result<(), async_nats::Error> {
    /// use futures::StreamExt;
    /// use futures::TryStreamExt;
    ///
    /// let client = async_nats::connect("localhost:4222").await?;
    /// let context = async_nats::jetstream::new(client);
    ///
    /// let stream = context.get_or_create_stream(async_nats::jetstream::stream::Config {
    ///     name: "events".to_string(),
    ///     max_messages: 10_000,
    ///     ..Default::default()
    /// }).await?;
    ///
    /// let publish_ack = context.publish("events".to_string(), "data".into()).await?;
    /// let raw_message = stream.get_raw_message(publish_ack.sequence).await?;
    /// println!("Retrieved raw message {:?}", raw_message);
    /// # Ok(())
    /// # }
    /// ```
    pub async fn get_raw_message(&self, sequence: u64) -> Result<RawMessage, Error> {
        let subject = format!("STREAM.MSG.GET.{}", &self.info.config.name);
        let payload = json!({
            "seq": sequence,
        });

        let response: Response<GetRawMessage> = self.context.request(subject, &payload).await?;
        match response {
            Response::Err { error } => Err(Box::new(std::io::Error::new(
                ErrorKind::Other,
                format!(
                    "nats: error while getting message: {}, {}",
                    error.code, error.description
                ),
            ))),
            Response::Ok(value) => Ok(value.message),
        }
    }

    /// Get the last raw message from the stream by subject.
    ///
    /// # Examples
    ///
    /// ```no_run
    /// #[tokio::main]
    /// # async fn mains() -> Result<(), async_nats::Error> {
    /// use futures::StreamExt;
    /// use futures::TryStreamExt;
    ///
    /// let client = async_nats::connect("localhost:4222").await?;
    /// let context = async_nats::jetstream::new(client);
    ///
    /// let stream = context.get_or_create_stream(async_nats::jetstream::stream::Config {
    ///     name: "events".to_string(),
    ///     max_messages: 10_000,
    ///     ..Default::default()
    /// }).await?;
    ///
    /// let publish_ack = context.publish("events".to_string(), "data".into()).await?;
    /// let raw_message = stream.get_last_raw_message_by_subject("events").await?;
    /// println!("Retrieved raw message {:?}", raw_message);
    /// # Ok(())
    /// # }
    /// ```
    pub async fn get_last_raw_message_by_subject(
        &self,
        stream_subject: &str,
    ) -> Result<RawMessage, Error> {
        let subject = format!("STREAM.MSG.GET.{}", &self.info.config.name);
        let payload = json!({
            "last_by_subj":  stream_subject,
        });

        let response: Response<GetRawMessage> = self.context.request(subject, &payload).await?;
        match response {
            Response::Err { error } => Err(Box::new(std::io::Error::new(ErrorKind::Other, error))),
            Response::Ok(value) => Ok(value.message),
        }
    }

    /// Delete a message from the stream.
    ///
    /// # Examples
    ///
    /// ```no_run
    /// # #[tokio::main]
    /// # async fn main() -> Result<(), async_nats::Error> {
    /// let client = async_nats::connect("localhost:4222").await?;
    /// let context = async_nats::jetstream::new(client);
    ///
    /// let stream = context.get_or_create_stream(async_nats::jetstream::stream::Config {
    ///     name: "events".to_string(),
    ///     max_messages: 10_000,
    ///     ..Default::default()
    /// }).await?;
    ///
    /// let publish_ack = context.publish("events".to_string(), "data".into()).await?;
    /// stream.delete_message(publish_ack.sequence).await?;
    /// # Ok(())
    /// # }
    /// ```
    pub async fn delete_message(&self, sequence: u64) -> Result<bool, Error> {
        let subject = format!("STREAM.MSG.DELETE.{}", &self.info.config.name);
        let payload = json!({
            "seq": sequence,
        });

        let response: Response<DeleteStatus> = self.context.request(subject, &payload).await?;

        match response {
            Response::Err { error } => Err(Box::new(std::io::Error::new(
                ErrorKind::Other,
                format!(
                    "nats: error while deleting message: {}, {}",
                    error.code, error.status
                ),
            ))),
            Response::Ok(value) => Ok(value.success),
        }
    }

    /// Purge `Stream` messages.
    ///
    /// # Examples
    ///
    /// ```no_run
    /// # #[tokio::main]
    /// # async fn main() -> Result<(), async_nats::Error> {
    /// let client = async_nats::connect("demo.nats.io").await?;
    /// let jetstream = async_nats::jetstream::new(client);
    ///
    /// let stream = jetstream.get_stream("events").await?;
    /// stream.purge().await?;
    /// # Ok(())
    /// # }
    /// ```
    pub async fn purge(&self) -> Result<PurgeResponse, Error> {
        let subject = format!("STREAM.PURGE.{}", self.info.config.name);

        let response: Response<PurgeResponse> = self.context.request(subject, &()).await?;
        match response {
            Response::Err { error } => Err(Box::new(io::Error::new(
                ErrorKind::Other,
                format!(
                    "error while purging stream: {}, {}, {}",
                    error.code, error.status, error.description
                ),
            ))),
            Response::Ok(response) => Ok(response),
        }
    }

    /// Purge `Stream` messages for a matching subject.
    ///
    /// # Examples
    ///
    /// ```no_run
    /// # #[tokio::main]
    /// # async fn main() -> Result<(), async_nats::Error> {
    /// let client = async_nats::connect("demo.nats.io").await?;
    /// let jetstream = async_nats::jetstream::new(client);
    ///
    /// let stream = jetstream.get_stream("events").await?;
    /// stream.purge_subject("data").await?;
    /// # Ok(())
    /// # }
    /// ```
    pub async fn purge_subject<T>(&self, subject: T) -> Result<PurgeResponse, Error>
    where
        T: Into<String>,
    {
        let request_subject = format!("STREAM.PURGE.{}", self.info.config.name);

        let response: Response<PurgeResponse> = self
            .context
            .request(
                request_subject,
                &PurgeRequest {
                    filter: Some(subject.into()),
                    ..Default::default()
                },
            )
            .await?;
        match response {
            Response::Err { error } => Err(Box::new(io::Error::new(
                ErrorKind::Other,
                format!(
                    "error while purging stream: {}, {}, {}",
                    error.code, error.status, error.description
                ),
            ))),
            Response::Ok(response) => Ok(response),
        }
    }

    /// Create a new `Durable` or `Ephemeral` Consumer (if `durable_name` was not provided) and
    /// returns the info from the server about created [Consumer][Consumer]
    ///
    /// # Examples
    ///
    /// ```no_run
    /// # #[tokio::main]
    /// # async fn main() -> Result<(), async_nats::Error> {
    /// use async_nats::jetstream::consumer;
    /// let client = async_nats::connect("localhost:4222").await?;
    /// let jetstream = async_nats::jetstream::new(client);
    ///
    /// let stream = jetstream.get_stream("events").await?;
    /// let info = stream.create_consumer(consumer::pull::Config {
    ///     durable_name: Some("pull".to_string()),
    ///     ..Default::default()
    /// }).await?;
    /// # Ok(())
    /// # }
    /// ```
    pub async fn create_consumer<C: IntoConsumerConfig + FromConsumer>(
        &self,
        config: C,
    ) -> Result<Consumer<C>, Error> {
        let config = config.into_consumer_config();

        let subject = {
            if self.context.client.is_server_compatible(2, 9, 0) {
                let filter = if config.filter_subject.is_empty() {
                    "".to_string()
                } else {
                    format!(".{}", config.filter_subject)
                };
                config
                    .name
                    .as_ref()
                    .or(config.durable_name.as_ref())
                    .map(|name| {
                        format!(
                            "CONSUMER.CREATE.{}.{}{}",
                            self.info.config.name, name, filter
                        )
                    })
                    .unwrap_or_else(|| format!("CONSUMER.CREATE.{}", self.info.config.name))
            } else if config.name.is_some() {
                return Err(Box::new(std::io::Error::new(
                    ErrorKind::Other,
                    "can't use consumer name with server below version 2.9",
                )));
            } else if let Some(ref durable_name) = config.durable_name {
                format!(
                    "CONSUMER.DURABLE.CREATE.{}.{}",
                    self.info.config.name, durable_name
                )
            } else {
                format!("CONSUMER.CREATE.{}", self.info.config.name)
            }
        };
<<<<<<< HEAD

        println!(
            "SENDING CONSUMER CREATE: {:?} on subject {:?}",
            config, subject
        );
=======
>>>>>>> 471cbb49

        match self
            .context
            .request(
                subject,
                &json!({"stream_name": self.info.config.name.clone(), "config": config}),
            )
            .await?
        {
            Response::Err { error } => Err(Box::new(std::io::Error::new(
                ErrorKind::Other,
                format!(
                    "nats: error while creating stream: {}, {}, {}",
                    error.code, error.status, error.description
                ),
            ))),
            Response::Ok::<consumer::Info>(info) => Ok(Consumer::new(
                FromConsumer::try_from_consumer_config(info.clone().config)?,
                info,
                self.context.clone(),
            )),
        }
    }

    /// Retrieve [Info] about [Consumer] from the server.
    ///
    /// # Examples
    ///
    /// ```no_run
    /// # #[tokio::main]
    /// # async fn main() -> Result<(), async_nats::Error> {
    /// use async_nats::jetstream::consumer;
    /// let client = async_nats::connect("localhost:4222").await?;
    /// let jetstream = async_nats::jetstream::new(client);
    ///
    /// let stream = jetstream.get_stream("events").await?;
    /// let info = stream.consumer_info("pull").await?;
    /// # Ok(())
    /// # }
    /// ```
    pub async fn consumer_info<T: AsRef<str>>(&self, name: T) -> Result<consumer::Info, Error> {
        let name = name.as_ref();

        let subject = format!("CONSUMER.INFO.{}.{}", self.info.config.name, name);

        match self.context.request(subject, &json!({})).await? {
            Response::Ok(info) => Ok(info),
            Response::Err { error } => Err(Box::new(std::io::Error::new(
                ErrorKind::Other,
                format!(
                    "nats: error while getting consumer info: {}, {}, {}",
                    error.code, error.status, error.description
                ),
            ))),
        }
    }

    /// Get [Consumer] from the the server. [Consumer] iterators can be used to retrieve
    /// [Messages][crate::jetstream::Message] for a given [Consumer].
    ///
    /// # Examples
    ///
    /// ```no_run
    /// # #[tokio::main]
    /// # async fn main() -> Result<(), async_nats::Error> {
    /// use async_nats::jetstream::consumer;
    /// use futures::StreamExt;
    /// let client = async_nats::connect("localhost:4222").await?;
    /// let jetstream = async_nats::jetstream::new(client);
    ///
    /// let stream = jetstream.get_stream("events").await?;
    /// let consumer: consumer::PullConsumer = stream.get_consumer("pull").await?;
    /// # Ok(())
    /// # }
    /// ```
    pub async fn get_consumer<T: FromConsumer + IntoConsumerConfig>(
        &self,
        name: &str,
    ) -> Result<Consumer<T>, Error> {
        let info = self.consumer_info(name).await?;

        Ok(Consumer::new(
            T::try_from_consumer_config(info.config.clone())?,
            info,
            self.context.clone(),
        ))
    }

    /// Create a [Consumer] with the given configuration if it is not present on the server. Returns a handle to the [Consumer].
    ///
    /// Note: This does not validate if the [Consumer] on the server is compatible with the configuration passed in except Push/Pull compatibility.
    ///
    /// # Examples
    ///
    /// ```no_run
    /// # #[tokio::main]
    /// # async fn main() -> Result<(), async_nats::Error> {
    /// use async_nats::jetstream::consumer;
    /// use futures::StreamExt;
    /// let client = async_nats::connect("localhost:4222").await?;
    /// let jetstream = async_nats::jetstream::new(client);
    ///
    /// let stream = jetstream.get_stream("events").await?;
    /// let consumer = stream.get_or_create_consumer("pull", consumer::pull::Config {
    ///     durable_name: Some("pull".to_string()),
    ///     ..Default::default()
    /// }).await?;
    /// # Ok(())
    /// # }
    /// ```
    pub async fn get_or_create_consumer<T: FromConsumer + IntoConsumerConfig>(
        &self,
        name: &str,
        config: T,
    ) -> Result<Consumer<T>, Error> {
        let subject = format!("CONSUMER.INFO.{}.{}", self.info.config.name, name);

        match self.context.request(subject, &json!({})).await? {
            Response::Err { error } if error.status == 404 => self.create_consumer(config).await,
            Response::Err { error } => Err(Box::new(io::Error::new(
                ErrorKind::Other,
                format!(
                    "nats: error while getting or creating stream: {}, {}, {}",
                    error.code, error.status, error.description
                ),
            ))),
            Response::Ok::<consumer::Info>(info) => Ok(Consumer::new(
                T::try_from_consumer_config(info.config.clone())?,
                info,
                self.context.clone(),
            )),
        }
    }

    /// Delete a [Consumer] from the server.
    ///
    /// # Examples
    ///
    /// ```no_run
    /// # #[tokio::main]
    /// # async fn main() -> Result<(), async_nats::Error> {
    /// use async_nats::jetstream::consumer;
    /// use futures::StreamExt;
    /// let client = async_nats::connect("localhost:4222").await?;
    /// let jetstream = async_nats::jetstream::new(client);
    ///
    /// jetstream.get_stream("events").await?
    ///     .delete_consumer("pull").await?;
    /// # Ok(())
    /// # }
    /// ```
    pub async fn delete_consumer(&self, name: &str) -> Result<DeleteStatus, Error> {
        let subject = format!("CONSUMER.DELETE.{}.{}", self.info.config.name, name);

        match self.context.request(subject, &json!({})).await? {
            Response::Ok(delete_status) => Ok(delete_status),
            Response::Err { error } => Err(Box::new(std::io::Error::new(
                ErrorKind::Other,
                format!(
                    "nats: error while deleting consumer: {}, {}, {}",
                    error.code, error.status, error.description
                ),
            ))),
        }
    }
}

/// `StreamConfig` determines the properties for a stream.
/// There are sensible defaults for most. If no subjects are
/// given the name will be used as the only subject.
#[derive(Debug, Default, Serialize, Deserialize, Clone, PartialEq, Eq)]
pub struct Config {
    /// A name for the Stream. Must not have spaces, tabs or period `.` characters
    pub name: String,
    /// How large the Stream may become in total bytes before the configured discard policy kicks in
    pub max_bytes: i64,
    /// How large the Stream may become in total messages before the configured discard policy kicks in
    #[serde(rename = "max_msgs")]
    pub max_messages: i64,
    /// Maximum amount of messages to keep per subject
    #[serde(rename = "max_msgs_per_subject")]
    pub max_messages_per_subject: i64,
    /// When a Stream has reached its configured `max_bytes` or `max_msgs`, this policy kicks in.
    /// `DiscardPolicy::New` refuses new messages or `DiscardPolicy::Old` (default) deletes old messages to make space
    pub discard: DiscardPolicy,
    /// Prevents a message from being added to a stream if the max_msgs_per_subject limit for the subject has been reached
    #[serde(default, skip_serializing_if = "is_default")]
    pub discard_new_per_subject: bool,
    /// Which NATS subjects to populate this stream with. Supports wildcards. Defaults to just the
    /// configured stream `name`.
    #[serde(default, skip_serializing_if = "Vec::is_empty")]
    pub subjects: Vec<String>,
    /// How message retention is considered, `Limits` (default), `Interest` or `WorkQueue`
    pub retention: RetentionPolicy,
    /// How many Consumers can be defined for a given Stream, -1 for unlimited
    pub max_consumers: i32,
    /// Maximum age of any message in the stream, expressed in nanoseconds
    #[serde(with = "serde_nanos")]
    pub max_age: Duration,
    /// The largest message that will be accepted by the Stream
    #[serde(default, skip_serializing_if = "is_default", rename = "max_msg_size")]
    pub max_message_size: i32,
    /// The type of storage backend, `File` (default) and `Memory`
    pub storage: StorageType,
    /// How many replicas to keep for each message in a clustered JetStream, maximum 5
    pub num_replicas: usize,
    /// Disables acknowledging messages that are received by the Stream
    #[serde(default, skip_serializing_if = "is_default")]
    pub no_ack: bool,
    /// The window within which to track duplicate messages.
    #[serde(default, skip_serializing_if = "is_default")]
    pub duplicate_window: i64,
    /// The owner of the template associated with this stream.
    #[serde(default, skip_serializing_if = "is_default")]
    pub template_owner: String,
    /// Indicates the stream is sealed and cannot be modified in any way
    #[serde(default, skip_serializing_if = "is_default")]
    pub sealed: bool,
    #[serde(default, skip_serializing_if = "is_default")]
    /// A short description of the purpose of this stream.
    pub description: Option<String>,
    #[serde(
        default,
        rename = "allow_rollup_hdrs",
        skip_serializing_if = "is_default"
    )]
    /// Indicates if rollups will be allowed or not.
    pub allow_rollup: bool,
    #[serde(default, skip_serializing_if = "is_default")]
    /// Indicates deletes will be denied or not.
    pub deny_delete: bool,
    /// Indicates if purges will be denied or not.
    #[serde(default, skip_serializing_if = "is_default")]
    pub deny_purge: bool,

    #[serde(default, skip_serializing_if = "is_default")]
    pub republish: Option<Republish>,

    #[serde(default, skip_serializing_if = "is_default")]
    pub allow_direct: bool,
}

impl From<&Config> for Config {
    fn from(sc: &Config) -> Config {
        sc.clone()
    }
}

impl From<&str> for Config {
    fn from(s: &str) -> Config {
        Config {
            name: s.to_string(),
            ..Default::default()
        }
    }
}
// Republish is for republishing messages once committed to a stream.
#[derive(Serialize, Deserialize, Debug, Clone, Eq, PartialEq)]
pub struct Republish {
    /// Subject that should be republished.
    #[serde(rename = "src")]
    pub source: String,
    /// Subject where messages will be republished.
    #[serde(rename = "dest")]
    pub destination: String,
    /// If true, only headers should be republished.
    #[serde(default)]
    pub headers_only: bool,
}

/// `DiscardPolicy` determines how we proceed when limits of messages or bytes are hit. The default, `Old` will
/// remove older messages. `New` will fail to store the new message.
#[derive(Debug, Serialize, Deserialize, Clone, Copy, PartialEq, Eq)]
#[repr(u8)]
pub enum DiscardPolicy {
    /// will remove older messages when limits are hit.
    #[serde(rename = "old")]
    Old = 0,
    /// will error on a StoreMsg call when limits are hit
    #[serde(rename = "new")]
    New = 1,
}

impl Default for DiscardPolicy {
    fn default() -> DiscardPolicy {
        DiscardPolicy::Old
    }
}

/// `RetentionPolicy` determines how messages in a set are retained.
#[derive(Debug, Serialize, Deserialize, Clone, Copy, PartialEq, Eq)]
#[repr(u8)]
pub enum RetentionPolicy {
    /// `Limits` (default) means that messages are retained until any given limit is reached.
    /// This could be one of mesages, bytes, or age.
    #[serde(rename = "limits")]
    Limits = 0,
    /// `Interest` specifies that when all known observables have acknowledged a message it can be removed.
    #[serde(rename = "interest")]
    Interest = 1,
    /// `WorkQueue` specifies that when the first worker or subscriber acknowledges the message it can be removed.
    #[serde(rename = "workqueue")]
    WorkQueue = 2,
}

impl Default for RetentionPolicy {
    fn default() -> RetentionPolicy {
        RetentionPolicy::Limits
    }
}

/// determines how messages are stored for retention.
#[derive(Debug, Serialize, Deserialize, Clone, Copy, PartialEq, Eq)]
#[repr(u8)]
pub enum StorageType {
    /// Stream data is kept in files. This is the default.
    #[serde(rename = "file")]
    File = 0,
    /// Stream data is kept only in memory.
    #[serde(rename = "memory")]
    Memory = 1,
}

impl Default for StorageType {
    fn default() -> StorageType {
        StorageType::File
    }
}

/// Shows config and current state for this stream.
#[derive(Debug, Serialize, Deserialize, Clone)]
pub struct Info {
    /// The configuration associated with this stream
    pub config: Config,
    /// The time that this stream was created
    #[serde(with = "rfc3339")]
    pub created: time::OffsetDateTime,
    /// Various metrics associated with this stream
    pub state: State,

    ///information about leader and replicas
    #[serde(default)]
    pub cluster: Option<ClusterInfo>,
}

#[derive(Deserialize)]
pub struct DeleteStatus {
    pub success: bool,
}

/// information about the given stream.
#[derive(Debug, Serialize, Deserialize, Clone, Copy)]
pub struct State {
    /// The number of messages contained in this stream
    pub messages: u64,
    /// The number of bytes of all messages contained in this stream
    pub bytes: u64,
    /// The lowest sequence number still present in this stream
    #[serde(rename = "first_seq")]
    pub first_sequence: u64,
    /// The time associated with the oldest message still present in this stream
    #[serde(with = "rfc3339", rename = "first_ts")]
    pub first_timestamp: time::OffsetDateTime,
    /// The last sequence number assigned to a message in this stream
    #[serde(rename = "last_seq")]
    pub last_sequence: u64,
    /// The time that the last message was received by this stream
    #[serde(with = "rfc3339", rename = "last_ts")]
    pub last_timestamp: time::OffsetDateTime,
    /// The number of consumers configured to consume this stream
    pub consumer_count: usize,
}

/// A raw stream message in the representation it is stored.
#[derive(Debug, Serialize, Deserialize, Clone)]
pub struct RawMessage {
    /// Subject of the message.
    #[serde(rename = "subject")]
    pub subject: String,

    /// Sequence of the message.
    #[serde(rename = "seq")]
    pub sequence: u64,

    /// Raw payload of the message as a base64 encoded string.
    #[serde(default, rename = "data")]
    pub payload: String,

    /// Raw header string, if any.
    #[serde(default, rename = "hdrs")]
    pub headers: Option<String>,

    /// The time the message was published.
    #[serde(rename = "time", with = "rfc3339")]
    pub time: time::OffsetDateTime,
}

impl TryFrom<RawMessage> for crate::Message {
    type Error = Error;

    fn try_from(value: RawMessage) -> Result<Self, Self::Error> {
        let decoded_paylaod = base64::decode(value.payload)
            .map_err(|err| Box::new(std::io::Error::new(ErrorKind::Other, err)))?;
        let decoded_headers = value
            .headers
            .map(base64::decode)
            .map_or(Ok(None), |v| v.map(Some))?;

        let (headers, status, description) =
            decoded_headers.map_or_else(|| Ok((None, None, None)), |h| parse_headers(&h))?;

        Ok(crate::Message {
            subject: value.subject,
            reply: None,
            payload: decoded_paylaod.into(),
            headers,
            status,
            description,
        })
    }
}

fn is_continuation(c: char) -> bool {
    c == ' ' || c == '\t'
}
const HEADER_LINE: &str = "NATS/1.0";
const HEADER_LINE_LEN: usize = HEADER_LINE.len();

#[allow(clippy::type_complexity)]
fn parse_headers(
    buf: &[u8],
) -> Result<(Option<HeaderMap>, Option<StatusCode>, Option<String>), Error> {
    let mut headers = HeaderMap::new();
    let mut maybe_status: Option<StatusCode> = None;
    let mut maybe_description: Option<String> = None;
    let mut lines = if let Ok(line) = std::str::from_utf8(buf) {
        line.lines().peekable()
    } else {
        return Err(Box::new(std::io::Error::new(
            ErrorKind::Other,
            "invalid header",
        )));
    };

    if let Some(line) = lines.next() {
        if !line.starts_with(HEADER_LINE) {
            return Err(Box::new(std::io::Error::new(
                ErrorKind::Other,
                "version lie does not start with NATS/1.0",
            )));
        }

        // TODO: return this as description to be consistent?
        if let Some(slice) = line.get(HEADER_LINE_LEN..).map(|s| s.trim()) {
            match slice.split_once(' ') {
                Some((status, description)) => {
                    if !status.is_empty() {
                        maybe_status = Some(status.trim().parse()?);
                    }

                    if !description.is_empty() {
                        maybe_description = Some(description.trim().to_string());
                    }
                }
                None => {
                    if !slice.is_empty() {
                        maybe_status = Some(slice.trim().parse()?);
                    }
                }
            }
        }
    } else {
        return Err(Box::new(std::io::Error::new(
            ErrorKind::Other,
            "expected header information not found",
        )));
    };

    while let Some(line) = lines.next() {
        if line.is_empty() {
            continue;
        }

        if let Some((k, v)) = line.split_once(':').to_owned() {
            let mut s = String::from(v.trim());
            while let Some(v) = lines.next_if(|s| s.starts_with(is_continuation)).to_owned() {
                s.push(' ');
                s.push_str(v.trim());
            }

            headers.insert(
                HeaderName::from_str(k)?,
                HeaderValue::from_str(&s)
                    .map_err(|err| Box::new(io::Error::new(ErrorKind::Other, err)))?,
            );
        } else {
            return Err(Box::new(std::io::Error::new(
                ErrorKind::Other,
                "malformed header line",
            )));
        }
    }

    if headers.is_empty() {
        Ok((None, maybe_status, maybe_description))
    } else {
        Ok((Some(headers), maybe_status, maybe_description))
    }
}

#[derive(Debug, Serialize, Deserialize, Clone)]
struct GetRawMessage {
    pub(crate) message: RawMessage,
}

fn is_default<T: Default + Eq>(t: &T) -> bool {
    t == &T::default()
}
/// Information about the stream's, consumer's associated `JetStream` cluster
#[derive(Debug, Default, Serialize, Deserialize, Clone, PartialEq, Eq)]
pub struct ClusterInfo {
    /// The cluster name.
    #[serde(default)]
    pub name: Option<String>,
    /// The server name of the RAFT leader.
    #[serde(default)]
    pub leader: Option<String>,
    /// The members of the RAFT cluster.
    #[serde(default)]
    pub replicas: Vec<PeerInfo>,
}

/// The members of the RAFT cluster
#[derive(Debug, Default, Serialize, Deserialize, Clone, PartialEq, Eq)]
pub struct PeerInfo {
    /// The server name of the peer.
    pub name: String,
    /// Indicates if the server is up to date and synchronised.
    pub current: bool,
    /// Nanoseconds since this peer was last seen.
    #[serde(with = "serde_nanos")]
    pub active: Duration,
    /// Indicates the node is considered offline by the group.
    #[serde(default)]
    pub offline: bool,
    /// How many uncommitted operations this peer is behind the leader.
    pub lag: Option<u64>,
}

/// The response generated by trying ot purge a stream.
#[derive(Debug, Serialize, Deserialize, Clone, Copy)]
pub struct PurgeResponse {
    /// Whether the purge request was successful.
    pub success: bool,
    /// The number of purged messages in a stream.
    pub purged: u64,
}
/// The payload used to generate a purge request.
#[derive(Default, Debug, Serialize, Deserialize, Clone)]
pub struct PurgeRequest {
    /// Purge up to but not including sequence.
    #[serde(default, rename = "seq", skip_serializing_if = "is_default")]
    pub sequence: Option<u64>,

    /// Subject to match against messages for the purge command.
    #[serde(default, skip_serializing_if = "is_default")]
    pub filter: Option<String>,

    /// Number of messages to keep.
    #[serde(default, skip_serializing_if = "is_default")]
    pub keep: Option<u64>,
}<|MERGE_RESOLUTION|>--- conflicted
+++ resolved
@@ -632,14 +632,6 @@
                 format!("CONSUMER.CREATE.{}", self.info.config.name)
             }
         };
-<<<<<<< HEAD
-
-        println!(
-            "SENDING CONSUMER CREATE: {:?} on subject {:?}",
-            config, subject
-        );
-=======
->>>>>>> 471cbb49
 
         match self
             .context
