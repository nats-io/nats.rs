--- conflicted
+++ resolved
@@ -20,13 +20,9 @@
     time::Duration,
 };
 
-<<<<<<< HEAD
-use crate::Error;
-use bytes::Bytes;
-=======
 use crate::{header::HeaderName, HeaderMap, HeaderValue};
 use crate::{Error, Message, StatusCode};
->>>>>>> 1e9ac583
+use bytes::Bytes;
 use serde::{Deserialize, Serialize};
 use serde_json::json;
 use time::serde::rfc3339;
