--- conflicted
+++ resolved
@@ -19,11 +19,7 @@
 use serde::{de::DeserializeOwned, Serialize};
 use serde_json::{self, json};
 
-<<<<<<< HEAD
-use super::stream::{Stream, StreamConfig, StreamInfo};
-=======
-use super::stream::{DeleteStatus, StreamConfig, StreamInfo};
->>>>>>> 49113e08
+use super::stream::{Stream, DeleteStatus, StreamConfig, StreamInfo};
 
 /// A context which can perform jetstream scoped requests.
 #[derive(Debug, Clone)]
@@ -94,8 +90,6 @@
             Response::Ok(info) => Ok(Stream { info }),
         }
     }
-<<<<<<< HEAD
-=======
 
     pub async fn delete_stream<T: AsRef<str>>(&self, stream: T) -> Result<DeleteStatus, Error> {
         let stream = stream.as_ref();
@@ -131,9 +125,4 @@
             Response::Ok(info) => Ok(info),
         }
     }
-}
-
-pub struct Stream {
-    pub info: StreamInfo,
->>>>>>> 49113e08
 }