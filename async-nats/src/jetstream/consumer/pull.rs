--- conflicted
+++ resolved
@@ -546,25 +546,6 @@
                 self.pending_request = true;
             }
             if self.heartbeat_handle.is_some() {
-<<<<<<< HEAD
-                println!("HEARBAETS IS SOME");
-                match self.heartbeats_missing.try_recv() {
-                    Ok(_) => {
-                        println!("MISSSSSING HEARBEAT MET");
-                        return Poll::Ready(Some(Err(Box::new(std::io::Error::new(
-                            std::io::ErrorKind::TimedOut,
-                            "did not receive idle heartbeat in time",
-                        )))));
-                    }
-                    // ignore this error as that means we haven't got any missing heartbeats that we
-                    // haven't read.
-                    Err(TryRecvError::Empty) => (),
-                    Err(TryRecvError::Closed) => {
-                        return Poll::Ready(Some(Err(Box::new(std::io::Error::new(
-                            std::io::ErrorKind::Other,
-                            "unexpected heartbeat error closure",
-                        )))))
-=======
                 match self.heartbeats_missing.poll_recv(cx) {
                     Poll::Ready(resp) => match resp {
                         Some(()) => {
@@ -583,7 +564,6 @@
                     },
                     Poll::Pending => {
                         trace!("pending message from missing hearbeats notification channel");
->>>>>>> 46e0f389
                     }
                 }
             }
