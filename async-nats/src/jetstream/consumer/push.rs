// Copyright 2020-2022 The NATS Authors
// Licensed under the Apache License, Version 2.0 (the "License");
// you may not use this file except in compliance with the License.
// You may obtain a copy of the License at
//
// http://www.apache.org/licenses/LICENSE-2.0
//
// Unless required by applicable law or agreed to in writing, software
// distributed under the License is distributed on an "AS IS" BASIS,
// WITHOUT WARRANTIES OR CONDITIONS OF ANY KIND, either express or implied.
// See the License for the specific language governing permissions and
// limitations under the License.

use super::{AckPolicy, Consumer, DeliverPolicy, FromConsumer, IntoConsumerConfig, ReplayPolicy};
use crate::{
    connection::State,
    jetstream::{self, Context, Message},
    Error, StatusCode, Subscriber,
};

use bytes::Bytes;
use futures::future::BoxFuture;
use serde::{Deserialize, Serialize};
use std::{
    io::{self, ErrorKind},
    pin::Pin,
    sync::{Arc, Mutex},
    time::Instant,
};
use std::{
    sync::atomic::AtomicU64,
    task::{self, Poll},
};
use std::{sync::atomic::Ordering, time::Duration};
use tokio::sync::oneshot::error::TryRecvError;
use tokio_retry::{strategy::ExponentialBackoff, Retry};
use tracing::{debug, trace};

impl Consumer<Config> {
    /// Returns a stream of messages for Push Consumer.
    ///
    /// # Example
    ///
    /// ```no_run
    /// # #[tokio::main]
    /// # async fn mains() -> Result<(), async_nats::Error> {
    /// use futures::StreamExt;
    /// use futures::TryStreamExt;
    /// use async_nats::jetstream::consumer::PushConsumer;
    ///
    /// let client = async_nats::connect("localhost:4222").await?;
    /// let jetstream = async_nats::jetstream::new(client);
    ///
    /// let stream = jetstream.get_or_create_stream(async_nats::jetstream::stream::Config {
    ///     name: "events".to_string(),
    ///     max_messages: 10_000,
    ///     ..Default::default()
    /// }).await?;
    ///
    /// jetstream.publish("events".to_string(), "data".into()).await?;
    ///
    /// let consumer: PushConsumer = stream.get_or_create_consumer("consumer", async_nats::jetstream::consumer::push::Config {
    ///     durable_name: Some("consumer".to_string()),
    ///     deliver_subject: "deliver".to_string(),
    ///     ..Default::default()
    /// }).await?;
    ///
    /// let mut messages = consumer.messages().await?.take(100);
    /// while let Some(Ok(message)) = messages.next().await {
    ///   println!("got message {:?}", message);
    ///   message.ack().await?;
    /// }
    /// Ok(())
    /// # }
    /// ```
    pub async fn messages(&self) -> Result<Messages, Error> {
        let deliver_subject = self.info.config.deliver_subject.clone().unwrap();
        let subscriber = self.context.client.subscribe(deliver_subject).await?;

        Ok(Messages {
            context: self.context.clone(),
            subscriber,
        })
    }
}

pub struct Messages {
    context: Context,
    subscriber: Subscriber,
}

impl futures::Stream for Messages {
    type Item = Result<Message, Error>;

    fn poll_next(mut self: Pin<&mut Self>, cx: &mut task::Context<'_>) -> Poll<Option<Self::Item>> {
        loop {
            match self.subscriber.receiver.poll_recv(cx) {
                Poll::Ready(maybe_message) => match maybe_message {
                    Some(message) => match message.status {
                        Some(StatusCode::IDLE_HEARTBEAT) => {
                            if let Some(subject) = message.reply {
                                // TODO store pending_publish as a future and return errors from it
                                let client = self.context.client.clone();
                                tokio::task::spawn(async move {
                                    client
                                        .publish(subject, Bytes::from_static(b""))
                                        .await
                                        .unwrap();
                                });
                            }

                            continue;
                        }
                        Some(_) => {
                            continue;
                        }
                        None => {
                            return Poll::Ready(Some(Ok(jetstream::Message {
                                context: self.context.clone(),
                                message,
                            })))
                        }
                    },
                    None => return Poll::Ready(None),
                },
                Poll::Pending => return Poll::Pending,
            }
        }
    }
}

/// Configuration for consumers. From a high level, the
/// `durable_name` and `deliver_subject` fields have a particularly
/// strong influence on the consumer's overall behavior.
#[derive(Debug, Default, Serialize, Deserialize, Clone, PartialEq, Eq)]
pub struct Config {
    /// The delivery subject used by the push consumer.
    #[serde(default)]
    pub deliver_subject: String,
    /// Setting `durable_name` to `Some(...)` will cause this consumer
    /// to be "durable". This may be a good choice for workloads that
    /// benefit from the `JetStream` server or cluster remembering the
    /// progress of consumers for fault tolerance purposes. If a consumer
    /// crashes, the `JetStream` server or cluster will remember which
    /// messages the consumer acknowledged. When the consumer recovers,
    /// this information will allow the consumer to resume processing
    /// where it left off. If you're unsure, set this to `Some(...)`.
    ///
    /// Setting `durable_name` to `None` will cause this consumer to
    /// be "ephemeral". This may be a good choice for workloads where
    /// you don't need the `JetStream` server to remember the consumer's
    /// progress in the case of a crash, such as certain "high churn"
    /// workloads or workloads where a crashed instance is not required
    /// to recover.
    #[serde(default, skip_serializing_if = "Option::is_none")]
    pub durable_name: Option<String>,
    /// A name of the consumer. Can be specified for both durable and ephemeral
    /// consumers.
    #[serde(default, skip_serializing_if = "Option::is_none")]
    pub name: Option<String>,
    /// A short description of the purpose of this consumer.
    #[serde(default, skip_serializing_if = "Option::is_none")]
    pub description: Option<String>,
    #[serde(default, skip_serializing_if = "Option::is_none")]
    /// Deliver group to use.
    pub deliver_group: Option<String>,
    /// Allows for a variety of options that determine how this consumer will receive messages
    #[serde(flatten)]
    pub deliver_policy: DeliverPolicy,
    /// How messages should be acknowledged
    pub ack_policy: AckPolicy,
    /// How long to allow messages to remain un-acknowledged before attempting redelivery
    #[serde(default, with = "serde_nanos", skip_serializing_if = "is_default")]
    pub ack_wait: Duration,
    /// Maximum number of times a specific message will be delivered. Use this to avoid poison pill messages that repeatedly crash your consumer processes forever.
    #[serde(default, skip_serializing_if = "is_default")]
    pub max_deliver: i64,
    /// When consuming from a Stream with many subjects, or wildcards, this selects only specific incoming subjects. Supports wildcards.
    #[serde(default, skip_serializing_if = "is_default")]
    pub filter_subject: String,
    /// Whether messages are sent as quickly as possible or at the rate of receipt
    pub replay_policy: ReplayPolicy,
    /// The rate of message delivery in bits per second
    #[serde(default, skip_serializing_if = "is_default")]
    pub rate_limit: u64,
    /// What percentage of acknowledgements should be samples for observability, 0-100
    #[serde(default, skip_serializing_if = "is_default")]
    pub sample_frequency: u8,
    /// The maximum number of waiting consumers.
    #[serde(default, skip_serializing_if = "is_default")]
    pub max_waiting: i64,
    /// The maximum number of unacknowledged messages that may be
    /// in-flight before pausing sending additional messages to
    /// this consumer.
    #[serde(default, skip_serializing_if = "is_default")]
    pub max_ack_pending: i64,
    /// Only deliver headers without payloads.
    #[serde(default, skip_serializing_if = "is_default")]
    pub headers_only: bool,
    /// Enable flow control messages
    #[serde(default, skip_serializing_if = "is_default")]
    pub flow_control: bool,
    /// Enable idle heartbeat messages
    #[serde(default, with = "serde_nanos", skip_serializing_if = "is_default")]
    pub idle_heartbeat: Duration,
    /// Number of consumer replicas
    #[serde(default, skip_serializing_if = "is_default")]
    pub num_replicas: usize,
    /// Force consumer to use memory storage.
    #[serde(default, skip_serializing_if = "is_default")]
    pub memory_storage: bool,
}

impl FromConsumer for Config {
    fn try_from_consumer_config(config: super::Config) -> Result<Self, Error> {
        if config.deliver_subject.is_none() {
            return Err(Box::new(io::Error::new(
                ErrorKind::Other,
                "push consumer must have delivery subject",
            )));
        }

        Ok(Config {
            deliver_subject: config.deliver_subject.unwrap(),
            durable_name: config.durable_name,
            name: config.name,
            description: config.description,
            deliver_group: config.deliver_group,
            deliver_policy: config.deliver_policy,
            ack_policy: config.ack_policy,
            ack_wait: config.ack_wait,
            max_deliver: config.max_deliver,
            filter_subject: config.filter_subject,
            replay_policy: config.replay_policy,
            rate_limit: config.rate_limit,
            sample_frequency: config.sample_frequency,
            max_waiting: config.max_waiting,
            max_ack_pending: config.max_ack_pending,
            headers_only: config.headers_only,
            flow_control: config.flow_control,
            idle_heartbeat: config.idle_heartbeat,
            num_replicas: config.num_replicas,
            memory_storage: config.memory_storage,
        })
    }
}

impl IntoConsumerConfig for Config {
    fn into_consumer_config(self) -> jetstream::consumer::Config {
        jetstream::consumer::Config {
            deliver_subject: Some(self.deliver_subject),
            durable_name: self.durable_name,
            name: self.name,
            description: self.description,
            deliver_group: self.deliver_group,
            deliver_policy: self.deliver_policy,
            ack_policy: self.ack_policy,
            ack_wait: self.ack_wait,
            max_deliver: self.max_deliver,
            filter_subject: self.filter_subject,
            replay_policy: self.replay_policy,
            rate_limit: self.rate_limit,
            sample_frequency: self.sample_frequency,
            max_waiting: self.max_waiting,
            max_ack_pending: self.max_ack_pending,
            headers_only: self.headers_only,
            flow_control: self.flow_control,
            idle_heartbeat: self.idle_heartbeat,
            max_batch: 0,
            max_expires: Duration::default(),
            inactive_threshold: Duration::default(),
            num_replicas: self.num_replicas,
            memory_storage: self.memory_storage,
        }
    }
}
impl IntoConsumerConfig for &Config {
    fn into_consumer_config(self) -> jetstream::consumer::Config {
        self.clone().into_consumer_config()
    }
}
fn is_default<T: Default + Eq>(t: &T) -> bool {
    t == &T::default()
}

/// Configuration for consumers. From a high level, the
/// `durable_name` and `deliver_subject` fields have a particularly
/// strong influence on the consumer's overall behavior.
#[derive(Debug, Default, Serialize, Deserialize, Clone, PartialEq, Eq)]
pub struct OrderedConfig {
    /// The delivery subject used by the push consumer.
    #[serde(default)]
    pub deliver_subject: String,
    /// A name of the consumer. Can be specified for both durable and ephemeral
    /// consumers.
    #[serde(default, skip_serializing_if = "Option::is_none")]
    pub name: Option<String>,
    /// A short description of the purpose of this consumer.
    #[serde(default, skip_serializing_if = "Option::is_none")]
    pub description: Option<String>,
    #[serde(default, skip_serializing_if = "is_default")]
    pub filter_subject: String,
    /// Whether messages are sent as quickly as possible or at the rate of receipt
    pub replay_policy: ReplayPolicy,
    /// The rate of message delivery in bits per second
    #[serde(default, skip_serializing_if = "is_default")]
    pub rate_limit: u64,
    /// What percentage of acknowledgements should be samples for observability, 0-100
    #[serde(default, skip_serializing_if = "is_default")]
    pub sample_frequency: u8,
    /// Only deliver headers without payloads.
    #[serde(default, skip_serializing_if = "is_default")]
    pub headers_only: bool,
    /// Allows for a variety of options that determine how this consumer will receive messages
    #[serde(flatten)]
    pub deliver_policy: DeliverPolicy,
    /// The maximum number of waiting consumers.
    #[serde(default, skip_serializing_if = "is_default")]
    pub max_waiting: i64,
<<<<<<< HEAD
=======
    /// Number of consumer replicas
    #[serde(default, skip_serializing_if = "is_default")]
    pub num_replicas: usize,
>>>>>>> 471cbb49
}

impl FromConsumer for OrderedConfig {
    fn try_from_consumer_config(config: crate::jetstream::consumer::Config) -> Result<Self, Error>
    where
        Self: Sized,
    {
        if config.deliver_subject.is_none() {
            return Err(Box::new(io::Error::new(
                ErrorKind::Other,
                "push consumer must have delivery subject",
            )));
        }
        Ok(OrderedConfig {
            name: config.name,
            deliver_subject: config.deliver_subject.unwrap(),
            description: config.description,
            filter_subject: config.filter_subject,
            replay_policy: config.replay_policy,
            rate_limit: config.rate_limit,
            sample_frequency: config.sample_frequency,
            headers_only: config.headers_only,
            deliver_policy: config.deliver_policy,
            max_waiting: config.max_waiting,
        })
    }
}

impl IntoConsumerConfig for OrderedConfig {
    fn into_consumer_config(self) -> super::Config {
        jetstream::consumer::Config {
            deliver_subject: Some(self.deliver_subject),
            durable_name: None,
            name: self.name,
            description: self.description,
            deliver_group: None,
            deliver_policy: self.deliver_policy,
            ack_policy: AckPolicy::None,
            ack_wait: Duration::from_secs(60 * 60 * 22),
            max_deliver: 1,
            filter_subject: self.filter_subject,
            replay_policy: self.replay_policy,
            rate_limit: self.rate_limit,
            sample_frequency: self.sample_frequency,
            max_waiting: self.max_waiting,
            max_ack_pending: 0,
            headers_only: self.headers_only,
            flow_control: true,
            idle_heartbeat: Duration::from_secs(5),
            max_batch: 0,
            max_expires: Duration::default(),
            inactive_threshold: Duration::from_secs(30),
            num_replicas: 1,
            memory_storage: true,
        }
    }
}

impl Consumer<OrderedConfig> {
    pub async fn messages<'a>(self) -> Result<Ordered<'a>, Error> {
        let subscriber = self
            .context
            .client
            .subscribe(self.info.config.deliver_subject.clone().unwrap())
            .await?;

        let last_seen = Arc::new(Mutex::new(Instant::now()));
        let last_sequence = Arc::new(AtomicU64::new(0));
        let consumer_sequence = Arc::new(AtomicU64::new(0));
        let (shutdown_tx, shutdown_rx) = tokio::sync::oneshot::channel();
        tokio::task::spawn({
            let last_seen = last_seen.clone();
            let stream_name = self.info.stream_name.clone();
            let config = self.config.clone();
            let mut context = self.context.clone();
            let last_sequence = last_sequence.clone();
            let consumer_sequence = consumer_sequence.clone();
            let state = self.context.client.state.clone();
            async move {
                loop {
                    let current_state = state.borrow().to_owned();
                    tokio::select! {
                        _ = context.client.state.changed() => {
                            if state.borrow().to_owned() != State::Connected  || current_state == State::Connected {
                               continue;
                            }
                            debug!("reconnected. trigger consumer recreation");
                        },
                        _ = tokio::time::sleep(Duration::from_secs(5)) => {
                            debug!("hearbeat check");

                            if !last_seen
                                .lock()
                                .unwrap()
                                .elapsed()
                                .gt(&Duration::from_secs(10)) {
                                    println!("last seen ok. wait");
                                    continue;
                                    }
                        println!("last seen not ok");
                                }
                    }
                    debug!(
                        "idle hearbeats expired. recreating consumer s: {},  {:?}",
                        stream_name, config
                    );
                    let retry_strategy = ExponentialBackoff::from_millis(500).take(5);
                    let consumer = Retry::spawn(retry_strategy, || {
                        recreate_ephemeral_consumer(
                            context.clone(),
                            config.clone(),
                            stream_name.clone(),
                            last_sequence.load(Ordering::Relaxed),
                        )
                    })
                    .await;
                    if let Err(err) = consumer {
                        shutdown_tx.send(err).unwrap();
                        break;
                    }
                    *last_seen.lock().unwrap() = Instant::now();
                    debug!("resseting consume sequence to 0");
                    consumer_sequence.store(0, Ordering::Relaxed);
                }
            }
        });

        Ok(Ordered {
            context: self.context.clone(),
            consumer: self,
            subscriber: Some(subscriber),
            subscriber_future: None,
            stream_sequence: last_sequence,
            consumer_sequence,
            last_seen,
            shutdown: shutdown_rx,
        })
    }
}

pub struct Ordered<'a> {
    context: Context,
    consumer: Consumer<OrderedConfig>,
    subscriber: Option<Subscriber>,
    subscriber_future: Option<BoxFuture<'a, Result<Subscriber, Error>>>,
    stream_sequence: Arc<AtomicU64>,
    consumer_sequence: Arc<AtomicU64>,
    last_seen: Arc<Mutex<Instant>>,
    shutdown: tokio::sync::oneshot::Receiver<Error>,
}

impl<'a> futures::Stream for Ordered<'a> {
    type Item = Result<Message, Error>;

    fn poll_next(mut self: Pin<&mut Self>, cx: &mut task::Context<'_>) -> Poll<Option<Self::Item>> {
        loop {
            match self.shutdown.try_recv() {
                Ok(err) => return Poll::Ready(Some(Err(err))),
                Err(TryRecvError::Closed) => {
                    return Poll::Ready(Some(Err(Box::from(io::Error::new(
                        ErrorKind::Other,
                        "push consumer task closed",
                    )))))
                }
                Err(TryRecvError::Empty) => {}
            }
            if self.subscriber.is_none() {
                match self.subscriber_future.as_mut() {
                    None => {
                        let context = self.context.clone();
                        let sequence = self.stream_sequence.clone();
                        let config = self.consumer.config.clone();
                        let stream_name = self.consumer.info.stream_name.clone();
                        self.subscriber_future = Some(Box::pin(async move {
                            recreate_consumer_and_subscription(
                                context,
                                config,
                                stream_name,
                                sequence.load(Ordering::Relaxed),
                            )
                            .await
                        }));
                        match self.subscriber_future.as_mut().unwrap().as_mut().poll(cx) {
                            Poll::Ready(subscriber) => {
                                self.subscriber_future = None;
                                self.subscriber = Some(subscriber?);
                            }
                            Poll::Pending => {
                                return Poll::Pending;
                            }
                        }
                    }
                    Some(subscriber) => match subscriber.as_mut().poll(cx) {
                        Poll::Ready(subscriber) => {
                            self.subscriber_future = None;
                            self.consumer_sequence.store(0, Ordering::Relaxed);
                            self.subscriber = Some(subscriber?);
                        }
                        Poll::Pending => {
                            return Poll::Pending;
                        }
                    },
                }
            }
            if let Some(subscriber) = self.subscriber.as_mut() {
                match subscriber.receiver.poll_recv(cx) {
                    Poll::Ready(maybe_message) => {
                        match maybe_message {
                            Some(message) => {
                                *self.last_seen.lock().unwrap() = Instant::now();
                                match message.status {
                                    Some(StatusCode::IDLE_HEARTBEAT) => {
                                        debug!("received idle hearbeats");
                                        if let Some(headers) = message.headers.as_ref() {
                                            if let Some(sequence) =
                                                headers.get(crate::header::NATS_LAST_STREAM)
                                            {
                                                let sequence: u64 = sequence
                                                    .iter().next().unwrap()
                                                    .parse()
                                                    .map_err(|err|
                                                           Box::new(io::Error::new(
                                                                   ErrorKind::Other,
                                                                   format!("could not parse header into u64: {}", err))
                                                               ))?;

                                                if sequence
                                                    != self.stream_sequence.load(Ordering::Relaxed)
                                                {
                                                    self.subscriber = None;
                                                }
                                            }
                                        }
                                        if let Some(subject) = message.reply {
                                            // TODO store pending_publish as a future and return errors from it
                                            let client = self.context.client.clone();
                                            tokio::task::spawn(async move {
                                                client
                                                    .publish(subject, Bytes::from_static(b""))
                                                    .await
                                                    .unwrap();
                                            });
                                        }
                                        continue;
                                    }
                                    Some(_) => {
                                        continue;
                                    }
                                    None => {
                                        let jetstream_message = jetstream::message::Message {
                                            message,
                                            context: self.context.clone(),
                                        };

                                        let info = jetstream_message.info()?;
                                        trace!("consumer sequence: {:?}, stream sequence {:?}, consumer sequence in message: {:?} stream sequence in message: {:?}", 
                                               self.consumer_sequence,
                                               self.stream_sequence,
                                               info.consumer_sequence,
                                               info.stream_sequence);
                                        if info.consumer_sequence
                                            != self.consumer_sequence.load(Ordering::Relaxed) + 1
                                            && info.stream_sequence
                                                != self.stream_sequence.load(Ordering::Relaxed) + 1
                                        {
                                            debug!(
                                                "ordered consumer mismatch. current {}, info: {}",
                                                self.consumer_sequence.load(Ordering::Relaxed),
                                                info.consumer_sequence
                                            );
                                            self.subscriber = None;
                                            continue;
                                        }
                                        self.stream_sequence
                                            .store(info.stream_sequence, Ordering::Relaxed);
                                        self.consumer_sequence
                                            .store(info.consumer_sequence, Ordering::Relaxed);
                                        return Poll::Ready(Some(Ok(jetstream_message)));
                                    }
                                }
                            }
                            None => {
                                debug!("received None from subscription");
                                return Poll::Ready(None);
                            }
                        }
                    }
                    Poll::Pending => return Poll::Pending,
                }
            }
        }
    }
}

async fn recreate_consumer_and_subscription(
    context: Context,
    config: OrderedConfig,
    stream_name: String,
    sequence: u64,
) -> Result<Subscriber, Error> {
    let subscriber = context
        .client
        .subscribe(config.deliver_subject.clone())
        .await?;

    recreate_ephemeral_consumer(context, config, stream_name, sequence).await?;
    Ok(subscriber)
}
async fn recreate_ephemeral_consumer(
    context: Context,
    config: OrderedConfig,
    stream_name: String,
    sequence: u64,
) -> Result<(), Error> {
    let stream = context.get_stream(stream_name.clone()).await?;

    let deliver_policy = {
        if sequence == 0 {
            DeliverPolicy::All
        } else {
            DeliverPolicy::ByStartSequence {
                start_sequence: sequence + 1,
            }
        }
    };
    tokio::time::timeout(
        Duration::from_secs(5),
        stream.create_consumer(jetstream::consumer::push::OrderedConfig {
            deliver_policy,
            ..config
        }),
    )
    .await
    .map_err(|_| io::Error::new(ErrorKind::TimedOut, "timed out"))??;
    Ok(())
}<|MERGE_RESOLUTION|>--- conflicted
+++ resolved
@@ -317,12 +317,6 @@
     /// The maximum number of waiting consumers.
     #[serde(default, skip_serializing_if = "is_default")]
     pub max_waiting: i64,
-<<<<<<< HEAD
-=======
-    /// Number of consumer replicas
-    #[serde(default, skip_serializing_if = "is_default")]
-    pub num_replicas: usize,
->>>>>>> 471cbb49
 }
 
 impl FromConsumer for OrderedConfig {
@@ -578,7 +572,7 @@
                                         };
 
                                         let info = jetstream_message.info()?;
-                                        trace!("consumer sequence: {:?}, stream sequence {:?}, consumer sequence in message: {:?} stream sequence in message: {:?}", 
+                                        trace!("consumer sequence: {:?}, stream sequence {:?}, consumer sequence in message: {:?} stream sequence in message: {:?}",
                                                self.consumer_sequence,
                                                self.stream_sequence,
                                                info.consumer_sequence,
