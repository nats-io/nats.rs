// Copyright 2020-2022 The NATS Authors
// Licensed under the Apache License, Version 2.0 (the "License");
// you may not use this file except in compliance with the License.
// You may obtain a copy of the License at
//
// http://www.apache.org/licenses/LICENSE-2.0
//
// Unless required by applicable law or agreed to in writing, software
// distributed under the License is distributed on an "AS IS" BASIS,
// WITHOUT WARRANTIES OR CONDITIONS OF ANY KIND, either express or implied.
// See the License for the specific language governing permissions and
// limitations under the License.

use super::{AckPolicy, Consumer, DeliverPolicy, FromConsumer, IntoConsumerConfig, ReplayPolicy};
use crate::{
    header::{NATS_LAST_CONSUMER, NATS_LAST_STREAM},
    jetstream::{self, Context, Message},
    Error, StatusCode, Subscriber,
};

use bytes::Bytes;
use futures::future::BoxFuture;
use serde::{Deserialize, Serialize};
use std::pin::Pin;
use std::task::{self, Poll};
use std::time::Duration;

impl Consumer<Config> {
    /// Returns a stream of messages for Push Consumer.
    ///
    /// # Example
    ///
    /// ```no_run
    /// # #[tokio::main]
    /// # async fn mains() -> Result<(), async_nats::Error> {
    /// use futures::StreamExt;
    /// use futures::TryStreamExt;
    /// use async_nats::jetstream::consumer::PushConsumer;
    ///
    /// let client = async_nats::connect("localhost:4222").await?;
    /// let jetstream = async_nats::jetstream::new(client);
    ///
    /// let stream = jetstream.get_or_create_stream(async_nats::jetstream::stream::Config {
    ///     name: "events".to_string(),
    ///     max_messages: 10_000,
    ///     ..Default::default()
    /// }).await?;
    ///
    /// jetstream.publish("events".to_string(), "data".into()).await?;
    ///
    /// let consumer: PushConsumer = stream.get_or_create_consumer("consumer", async_nats::jetstream::consumer::push::Config {
    ///     durable_name: Some("consumer".to_string()),
    ///     deliver_subject: "deliver".to_string(),
    ///     ..Default::default()
    /// }).await?;
    ///
    /// let mut messages = consumer.messages().await?.take(100);
    /// while let Some(Ok(message)) = messages.next().await {
    ///   println!("got message {:?}", message);
    ///   message.ack().await?;
    /// }
    /// Ok(())
    /// # }
    /// ```
    pub async fn messages(&self) -> Result<Messages, Error> {
        let deliver_subject = self.info.config.deliver_subject.clone().unwrap();
        let subscriber = self.context.client.subscribe(deliver_subject).await?;

        Ok(Messages {
            context: self.context.clone(),
            subscriber,
        })
    }
}

pub struct Messages {
    context: Context,
    subscriber: Subscriber,
}

impl futures::Stream for Messages {
    type Item = Result<Message, Error>;

    fn poll_next(mut self: Pin<&mut Self>, cx: &mut task::Context<'_>) -> Poll<Option<Self::Item>> {
        loop {
            match self.subscriber.receiver.poll_recv(cx) {
                Poll::Ready(maybe_message) => match maybe_message {
                    Some(message) => match message.status {
                        Some(StatusCode::IDLE_HEARTBEAT) => {
                            if let Some(subject) = message.reply {
                                // TODO store pending_publish as a future and return errors from it
                                let client = self.context.client.clone();
                                tokio::task::spawn(async move {
                                    client
                                        .publish(subject, Bytes::from_static(b""))
                                        .await
                                        .unwrap();
                                });
                            }

                            continue;
                        }
                        Some(_) => {
                            continue;
                        }
                        None => {
                            return Poll::Ready(Some(Ok(jetstream::Message {
                                context: self.context.clone(),
                                message,
                            })))
                        }
                    },
                    None => return Poll::Ready(None),
                },
                Poll::Pending => return Poll::Pending,
            }
        }
    }
}

/// Configuration for consumers. From a high level, the
/// `durable_name` and `deliver_subject` fields have a particularly
/// strong influence on the consumer's overall behavior.
#[derive(Debug, Default, Serialize, Deserialize, Clone, PartialEq, Eq)]
pub struct Config {
    /// The delivery subject used by the push consumer.
    #[serde(default)]
    pub deliver_subject: String,

    /// Setting `durable_name` to `Some(...)` will cause this consumer
    /// to be "durable". This may be a good choice for workloads that
    /// benefit from the `JetStream` server or cluster remembering the
    /// progress of consumers for fault tolerance purposes. If a consumer
    /// crashes, the `JetStream` server or cluster will remember which
    /// messages the consumer acknowledged. When the consumer recovers,
    /// this information will allow the consumer to resume processing
    /// where it left off. If you're unsure, set this to `Some(...)`.
    ///
    /// Setting `durable_name` to `None` will cause this consumer to
    /// be "ephemeral". This may be a good choice for workloads where
    /// you don't need the `JetStream` server to remember the consumer's
    /// progress in the case of a crash, such as certain "high churn"
    /// workloads or workloads where a crashed instance is not required
    /// to recover.
    #[serde(default, skip_serializing_if = "Option::is_none")]
    pub durable_name: Option<String>,
    /// A short description of the purpose of this consumer.
    #[serde(default, skip_serializing_if = "Option::is_none")]
    pub description: Option<String>,
    #[serde(default, skip_serializing_if = "Option::is_none")]
    /// Deliver group to use.
    pub deliver_group: Option<String>,
    /// Allows for a variety of options that determine how this consumer will receive messages
    #[serde(flatten)]
    pub deliver_policy: DeliverPolicy,
    /// How messages should be acknowledged
    pub ack_policy: AckPolicy,
    /// How long to allow messages to remain un-acknowledged before attempting redelivery
    #[serde(default, with = "serde_nanos", skip_serializing_if = "is_default")]
    pub ack_wait: Duration,
    /// Maximum number of times a specific message will be delivered. Use this to avoid poison pill messages that repeatedly crash your consumer processes forever.
    #[serde(default, skip_serializing_if = "is_default")]
    pub max_deliver: i64,
    /// When consuming from a Stream with many subjects, or wildcards, this selects only specific incoming subjects. Supports wildcards.
    #[serde(default, skip_serializing_if = "is_default")]
    pub filter_subject: String,
    /// Whether messages are sent as quickly as possible or at the rate of receipt
    pub replay_policy: ReplayPolicy,
    /// The rate of message delivery in bits per second
    #[serde(default, skip_serializing_if = "is_default")]
    pub rate_limit: u64,
    /// What percentage of acknowledgements should be samples for observability, 0-100
    #[serde(default, skip_serializing_if = "is_default")]
    pub sample_frequency: u8,
    /// The maximum number of waiting consumers.
    #[serde(default, skip_serializing_if = "is_default")]
    pub max_waiting: i64,
    /// The maximum number of unacknowledged messages that may be
    /// in-flight before pausing sending additional messages to
    /// this consumer.
    #[serde(default, skip_serializing_if = "is_default")]
    pub max_ack_pending: i64,
    /// Only deliver headers without payloads.
    #[serde(default, skip_serializing_if = "is_default")]
    pub headers_only: bool,
    /// Enable flow control messages
    #[serde(default, skip_serializing_if = "is_default")]
    pub flow_control: bool,
    /// Enable idle heartbeat messages
    #[serde(default, with = "serde_nanos", skip_serializing_if = "is_default")]
    pub idle_heartbeat: Duration,
    /// Number of consumer replucas
    #[serde(default, skip_serializing_if = "is_default")]
    pub num_replicas: usize,
}

impl FromConsumer for Config {
    fn try_from_consumer_config(config: super::Config) -> Result<Self, Error> {
        if config.deliver_subject.is_none() {
            return Err(Box::new(std::io::Error::new(
                std::io::ErrorKind::Other,
                "push consumer must have delivery subject",
            )));
        }

        Ok(Config {
            deliver_subject: config.deliver_subject.unwrap(),
            durable_name: config.durable_name,
            description: config.description,
            deliver_group: config.deliver_group,
            deliver_policy: config.deliver_policy,
            ack_policy: config.ack_policy,
            ack_wait: config.ack_wait,
            max_deliver: config.max_deliver,
            filter_subject: config.filter_subject,
            replay_policy: config.replay_policy,
            rate_limit: config.rate_limit,
            sample_frequency: config.sample_frequency,
            max_waiting: config.max_waiting,
            max_ack_pending: config.max_ack_pending,
            headers_only: config.headers_only,
            flow_control: config.flow_control,
            idle_heartbeat: config.idle_heartbeat,
            num_replicas: config.num_replicas,
        })
    }
}

impl IntoConsumerConfig for Config {
    fn into_consumer_config(self) -> jetstream::consumer::Config {
        jetstream::consumer::Config {
            deliver_subject: Some(self.deliver_subject),
            durable_name: self.durable_name,
            description: self.description,
            deliver_group: self.deliver_group,
            deliver_policy: self.deliver_policy,
            ack_policy: self.ack_policy,
            ack_wait: self.ack_wait,
            max_deliver: self.max_deliver,
            filter_subject: self.filter_subject,
            replay_policy: self.replay_policy,
            rate_limit: self.rate_limit,
            sample_frequency: self.sample_frequency,
            max_waiting: self.max_waiting,
            max_ack_pending: self.max_ack_pending,
            headers_only: self.headers_only,
            flow_control: self.flow_control,
            idle_heartbeat: self.idle_heartbeat,
            max_batch: 0,
            max_expires: Duration::default(),
            inactive_threshold: Duration::default(),
            num_replicas: self.num_replicas,
        }
    }
}
impl IntoConsumerConfig for &Config {
    fn into_consumer_config(self) -> jetstream::consumer::Config {
        self.clone().into_consumer_config()
    }
}
fn is_default<T: Default + Eq>(t: &T) -> bool {
    t == &T::default()
}

/// Configuration for consumers. From a high level, the
/// `durable_name` and `deliver_subject` fields have a particularly
/// strong influence on the consumer's overall behavior.
#[derive(Debug, Default, Serialize, Deserialize, Clone, PartialEq, Eq)]
pub struct OrderedConfig {
    /// The delivery subject used by the push consumer.
    #[serde(default)]
    pub deliver_subject: String,
    /// A short description of the purpose of this consumer.
    #[serde(default, skip_serializing_if = "Option::is_none")]
    pub description: Option<String>,
    #[serde(default, skip_serializing_if = "is_default")]
    pub filter_subject: String,
    /// Whether messages are sent as quickly as possible or at the rate of receipt
    pub replay_policy: ReplayPolicy,
    /// The rate of message delivery in bits per second
    #[serde(default, skip_serializing_if = "is_default")]
    pub rate_limit: u64,
    /// What percentage of acknowledgements should be samples for observability, 0-100
    #[serde(default, skip_serializing_if = "is_default")]
    pub sample_frequency: u8,
    /// Only deliver headers without payloads.
    #[serde(default, skip_serializing_if = "is_default")]
    pub headers_only: bool,
    /// Allows for a variety of options that determine how this consumer will receive messages
    #[serde(flatten)]
    pub deliver_policy: DeliverPolicy,
    /// The maximum number of waiting consumers.
    #[serde(default, skip_serializing_if = "is_default")]
    pub max_waiting: i64,
    /// Number of consumer replucas
    #[serde(default, skip_serializing_if = "is_default")]
    pub num_replicas: usize,
}

impl FromConsumer for OrderedConfig {
    fn try_from_consumer_config(config: crate::jetstream::consumer::Config) -> Result<Self, Error>
    where
        Self: Sized,
    {
        if config.deliver_subject.is_none() {
            return Err(Box::new(std::io::Error::new(
                std::io::ErrorKind::Other,
                "push consumer must have delivery subject",
            )));
        }
        Ok(OrderedConfig {
            deliver_subject: config.deliver_subject.unwrap(),
            description: config.description,
            filter_subject: config.filter_subject,
            replay_policy: config.replay_policy,
            rate_limit: config.rate_limit,
            sample_frequency: config.sample_frequency,
            headers_only: config.headers_only,
            deliver_policy: config.deliver_policy,
            max_waiting: config.max_waiting,
            num_replicas: config.num_replicas,
        })
    }
}

impl IntoConsumerConfig for OrderedConfig {
    fn into_consumer_config(self) -> super::Config {
        jetstream::consumer::Config {
            deliver_subject: Some(self.deliver_subject),
            durable_name: None,
            description: self.description,
            deliver_group: None,
            deliver_policy: self.deliver_policy,
            ack_policy: AckPolicy::None,
            ack_wait: Duration::from_secs(60 * 60 * 22),
            max_deliver: 1,
            filter_subject: self.filter_subject,
            replay_policy: self.replay_policy,
            rate_limit: self.rate_limit,
            sample_frequency: self.sample_frequency,
            max_waiting: self.max_waiting,
            max_ack_pending: 0,
            headers_only: self.headers_only,
            flow_control: true,
            idle_heartbeat: Duration::from_secs(5),
            max_batch: 0,
            max_expires: Duration::default(),
            inactive_threshold: Duration::from_secs(30),
            num_replicas: self.num_replicas,
        }
    }
}

impl Consumer<OrderedConfig> {
    pub async fn messages<'a>(self) -> Result<Ordered<'a>, Error> {
        let subscriber = self
            .context
            .client
            .subscribe(self.info.config.deliver_subject.clone().unwrap())
            .await?;

        Ok(Ordered {
            context: self.context.clone(),
            consumer: self,
            subscriber: Some(subscriber),
            subscriber_future: None,
            stream_sequence: 0,
            consumer_sequence: 0,
        })
    }
}

pub struct Ordered<'a> {
    context: Context,
    consumer: Consumer<OrderedConfig>,
    subscriber: Option<Subscriber>,
    subscriber_future: Option<BoxFuture<'a, Result<Subscriber, Error>>>,
    stream_sequence: u64,
    consumer_sequence: u64,
}

impl<'a> futures::Stream for Ordered<'a> {
    type Item = Result<Message, Error>;

    fn poll_next(mut self: Pin<&mut Self>, cx: &mut task::Context<'_>) -> Poll<Option<Self::Item>> {
        println!("POLLED ORDERED SEQ {}", self.stream_sequence);
        loop {
            if self.subscriber.is_none() {
                println!("SUB IS NONE");
                match self.subscriber_future.as_mut() {
                    None => {
                        let context = self.context.clone();
                        let sequence = self.stream_sequence;
                        let config = self.consumer.config.clone();
                        let stream_name = self.consumer.info.stream_name.clone();
                        self.subscriber_future = Some(Box::pin(async move {
                            recreate_ephemeral_subscriber(context, config, stream_name, sequence)
                                .await
                        }));
                        match self.subscriber_future.as_mut().unwrap().as_mut().poll(cx) {
                            Poll::Ready(subscriber) => {
                                self.subscriber_future = None;
                                self.subscriber = Some(subscriber?);
                            }
                            Poll::Pending => {
                                return Poll::Pending;
                            }
                        }
                    }
                    Some(subscriber) => match subscriber.as_mut().poll(cx) {
                        Poll::Ready(subscriber) => {
                            self.subscriber_future = None;
                            self.consumer_sequence = 0;
                            self.subscriber = Some(subscriber?);
                            self.consumer_sequence = 0;
                            self.stream_sequence = 0;
                        }
                        Poll::Pending => {
                            return Poll::Pending;
                        }
                    },
                }
            }
            if let Some(subscriber) = self.subscriber.as_mut() {
                match subscriber.receiver.poll_recv(cx) {
                    Poll::Ready(maybe_message) => {
                        match maybe_message {
                            Some(message) => {
                                match message.status {
<<<<<<< HEAD
                                    Some(StatusCode::IDLE_HEARBEAT) => {
=======
                                    Some(StatusCode::IDLE_HEARTBEAT) => {
                                        if let Some(headers) = message.headers.as_ref() {
                                            if let Some(sequence) =
                                                headers.get(crate::header::NATS_LAST_STREAM)
                                            {
                                                let sequence: u64 = sequence
                                                    .iter().next().unwrap()
                                                    .parse()
                                                    .map_err(|err|
                                                           Box::new(std::io::Error::new(
                                                                   std::io::ErrorKind::Other,
                                                                   format!("could not parse header into u64: {}", err))
                                                               ))?;

                                                if sequence != self.stream_sequence {
                                                    self.subscriber = None;
                                                }
                                            }
                                        }
>>>>>>> bd1cabf1
                                        if let Some(subject) = message.reply {
                                            // TODO store pending_publish as a future and return errors from it
                                            let client = self.context.client.clone();
                                            tokio::task::spawn(async move {
                                                client
                                                    .publish(subject, Bytes::from_static(b""))
                                                    .await
                                                    .unwrap();
                                            });
                                        }
                                        continue;
                                    }
                                    Some(_) => {
                                        continue;
                                    }
                                    None => {
                                        let jetstream_message = jetstream::message::Message {
                                            message,
                                            context: self.context.clone(),
                                        };

                                        let info = jetstream_message.info()?;
<<<<<<< HEAD
                                        println!(
                                            "CONS SEQUENCE: {}, SRR SEQUENCE {},  SELF CONS {}, SELF STREAM {}",
                                            info.consumer_sequence,
                                            info.stream_sequence,
                                            self.stream_sequence,
                                            self.consumer_sequence,
                                        );
                                        if self.consumer_sequence + 1 != info.consumer_sequence
                                            && self.stream_sequence + 1 != info.stream_sequence
                                        {
                                            println!("MISMATCH");
                                            return Poll::Ready(None);
                                            // self.subscriber = None;
                                            // continue;
                                        }
                                        self.stream_sequence = info.stream_sequence;
                                        self.consumer_sequence = info.consumer_sequence;
                                        println!("no mismatch. ret message");
=======
                                        if info.consumer_sequence != self.consumer_sequence + 1
                                            && info.stream_sequence != self.stream_sequence + 1
                                        {
                                            self.subscriber = None;
                                            continue;
                                        }
                                        self.stream_sequence = info.stream_sequence;
                                        self.consumer_sequence = info.consumer_sequence;
>>>>>>> bd1cabf1
                                        return Poll::Ready(Some(Ok(jetstream_message)));
                                    }
                                }
                            }
                            None => return Poll::Ready(None),
                        }
                    }
                    Poll::Pending => return Poll::Pending,
                }
            }
        }
    }
}

async fn recreate_ephemeral_subscriber(
    context: Context,
    config: OrderedConfig,
    stream_name: String,
    sequence: u64,
) -> Result<Subscriber, Error> {
    let stream = context.get_stream(stream_name.clone()).await?;

    let subscriber = context
        .client
        .subscribe(config.deliver_subject.clone())
        .await?;
    let deliver_policy = {
        if sequence == 0 {
            DeliverPolicy::All
        } else {
            DeliverPolicy::ByStartSequence {
                start_sequence: sequence,
            }
        }
    };
    stream
        .create_consumer(jetstream::consumer::push::OrderedConfig {
            deliver_policy,
            ..config
        })
        .await?;
    Ok(subscriber)
}<|MERGE_RESOLUTION|>--- conflicted
+++ resolved
@@ -383,10 +383,8 @@
     type Item = Result<Message, Error>;
 
     fn poll_next(mut self: Pin<&mut Self>, cx: &mut task::Context<'_>) -> Poll<Option<Self::Item>> {
-        println!("POLLED ORDERED SEQ {}", self.stream_sequence);
         loop {
             if self.subscriber.is_none() {
-                println!("SUB IS NONE");
                 match self.subscriber_future.as_mut() {
                     None => {
                         let context = self.context.clone();
@@ -412,8 +410,6 @@
                             self.subscriber_future = None;
                             self.consumer_sequence = 0;
                             self.subscriber = Some(subscriber?);
-                            self.consumer_sequence = 0;
-                            self.stream_sequence = 0;
                         }
                         Poll::Pending => {
                             return Poll::Pending;
@@ -427,9 +423,6 @@
                         match maybe_message {
                             Some(message) => {
                                 match message.status {
-<<<<<<< HEAD
-                                    Some(StatusCode::IDLE_HEARBEAT) => {
-=======
                                     Some(StatusCode::IDLE_HEARTBEAT) => {
                                         if let Some(headers) = message.headers.as_ref() {
                                             if let Some(sequence) =
@@ -449,7 +442,6 @@
                                                 }
                                             }
                                         }
->>>>>>> bd1cabf1
                                         if let Some(subject) = message.reply {
                                             // TODO store pending_publish as a future and return errors from it
                                             let client = self.context.client.clone();
@@ -472,26 +464,6 @@
                                         };
 
                                         let info = jetstream_message.info()?;
-<<<<<<< HEAD
-                                        println!(
-                                            "CONS SEQUENCE: {}, SRR SEQUENCE {},  SELF CONS {}, SELF STREAM {}",
-                                            info.consumer_sequence,
-                                            info.stream_sequence,
-                                            self.stream_sequence,
-                                            self.consumer_sequence,
-                                        );
-                                        if self.consumer_sequence + 1 != info.consumer_sequence
-                                            && self.stream_sequence + 1 != info.stream_sequence
-                                        {
-                                            println!("MISMATCH");
-                                            return Poll::Ready(None);
-                                            // self.subscriber = None;
-                                            // continue;
-                                        }
-                                        self.stream_sequence = info.stream_sequence;
-                                        self.consumer_sequence = info.consumer_sequence;
-                                        println!("no mismatch. ret message");
-=======
                                         if info.consumer_sequence != self.consumer_sequence + 1
                                             && info.stream_sequence != self.stream_sequence + 1
                                         {
@@ -500,7 +472,6 @@
                                         }
                                         self.stream_sequence = info.stream_sequence;
                                         self.consumer_sequence = info.consumer_sequence;
->>>>>>> bd1cabf1
                                         return Poll::Ready(Some(Ok(jetstream_message)));
                                     }
                                 }
