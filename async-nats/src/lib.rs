--- conflicted
+++ resolved
@@ -637,13 +637,8 @@
 pub async fn connect_with_options<A: ToServerAddrs>(
     addrs: A,
     options: ConnectOptions,
-<<<<<<< HEAD
 ) -> Result<Client, ConnectError> {
-    let ping_interval = options.ping_interval;
-=======
-) -> Result<Client, io::Error> {
     let ping_period = options.ping_interval;
->>>>>>> 3f6696aa
     let flush_interval = options.flush_interval;
 
     let (events_tx, mut events_rx) = mpsc::channel(128);
