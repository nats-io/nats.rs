--- conflicted
+++ resolved
@@ -473,15 +473,9 @@
                             } else {
                             }
                         }
-<<<<<<< HEAD
-                        Err(op_err) => {
-                            if let Err(err) = self.handle_reconnect().await {
-                                println!("error reconnecting {}. original error={}", err, op_err);
-=======
                         Err(err) => {
                             if let Err(err) = self.handle_disconnect().await {
                                 println!("error handling operation {}", err);
->>>>>>> 0d9f0bda
                             }
                         },
                     }
@@ -895,16 +889,11 @@
         tls_client_config: options.tls_client_config,
     };
 
-<<<<<<< HEAD
-    let (server_info, connection) = connector.try_connect().await?;
-    let mut connection_handler = ConnectionHandler::new(connection, connector);
-=======
     let mut connector = Connector::new(addrs, tls_options)?;
     let (_, connection) = connector.try_connect().await?;
     let (events_tx, mut events_rx) = mpsc::channel(128);
 
     let mut connection_handler = ConnectionHandler::new(connection, connector, events_tx);
->>>>>>> 0d9f0bda
 
     // TODO make channel size configurable
     let (sender, receiver) = mpsc::channel(128);
@@ -935,11 +924,6 @@
         Authorization::UserAndPassword(user, pass) => {
             connect_info.user = Some(user);
             connect_info.pass = Some(pass);
-        }
-        Authorization::Jwt(jwt, sig_fn) => {
-            let sig = sig_fn(server_info.nonce.as_bytes())?;
-            connect_info.user_jwt = Some(jwt);
-            connect_info.signature = Some(sig);
         }
     }
     connection_handler
@@ -1387,8 +1371,6 @@
     }
 }
 
-pub(crate) type AuthSignatureFn = dyn Fn(&[u8]) -> std::io::Result<String> + Send + Sync;
-
 #[derive(Clone)]
 pub(crate) enum Authorization {
     /// No authentication.
@@ -1399,7 +1381,4 @@
 
     /// Authenticate using a username and password.
     UserAndPassword(String, String),
-
-    /// Authenticate using a jwt and a signing function
-    Jwt(String, Arc<AuthSignatureFn>),
 }