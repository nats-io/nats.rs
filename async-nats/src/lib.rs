--- conflicted
+++ resolved
@@ -690,12 +690,9 @@
             ignore_discovered_servers: options.ignore_discovered_servers,
             retain_servers_order: options.retain_servers_order,
             read_buffer_capacity: options.read_buffer_capacity,
-<<<<<<< HEAD
             write_buffer_capacity: options.write_buffer_capacity,
-=======
             reconnect_delay_callback: options.reconnect_delay_callback,
             auth_callback: options.auth_callback,
->>>>>>> bad68037
         },
         events_tx,
         state_tx,
