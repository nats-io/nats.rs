// Copyright 2020-2022 The NATS Authors
// Licensed under the Apache License, Version 2.0 (the "License");
// you may not use this file except in compliance with the License.
// You may obtain a copy of the License at
//
// http://www.apache.org/licenses/LICENSE-2.0
//
// Unless required by applicable law or agreed to in writing, software
// distributed under the License is distributed on an "AS IS" BASIS,
// WITHOUT WARRANTIES OR CONDITIONS OF ANY KIND, either express or implied.
// See the License for the specific language governing permissions and
// limitations under the License.

//! A Rust asynchronous client for the NATS.io ecosystem.
//!
//! To access the repository, you can clone it by running:
//!
//! ```bash
//! git clone https://github.com/nats-io/nats.rs
//! ````
//! NATS.io is a simple, secure, and high-performance open-source messaging
//! system designed for cloud-native applications, IoT messaging, and microservices
//! architectures.
//!
//! **Note**: The synchronous NATS API is deprecated and no longer actively maintained. If you need to use the deprecated synchronous API, you can refer to:
//! <https://crates.io/crates/nats>
//!
//! For more information on NATS.io visit: <https://nats.io>
//!
//! ## Examples
//!
//! Below, you can find some basic examples on how to use this library.
//!
//! For more details, please refer to the specific methods and structures documentation.
//!
//! ### Complete example
//!
//! Connect to the NATS server, publish messages and subscribe to receive messages.
//!
//! ```no_run
//! use bytes::Bytes;
//! use futures::StreamExt;
//!
//! #[tokio::main]
//! async fn main() -> Result<(), async_nats::Error> {
//!     // Connect to the NATS server
//!     let client = async_nats::connect("demo.nats.io").await?;
//!
//!     // Subscribe to the "messages" subject
//!     let mut subscriber = client.subscribe("messages".into()).await?;
//!
//!     // Publish messages to the "messages" subject
//!     for _ in 0..10 {
//!         client.publish("messages".into(), "data".into()).await?;
//!     }
//!
//!     // Receive and process messages
//!     while let Some(message) = subscriber.next().await {
//!         println!("Received message {:?}", message);
//!     }
//!
//!     Ok(())
//! }
//! ```
//!
//! ### Publish
//!
//! Connect to the NATS server and publish messages to a subject.
//!
//! ```
//! # use bytes::Bytes;
//! # use std::error::Error;
//! # use std::time::Instant;
//! # #[tokio::main]
//! # async fn main() -> Result<(), async_nats::Error> {
//! // Connect to the NATS server
//! let client = async_nats::connect("demo.nats.io").await?;
//!
//! // Prepare the subject and data
//! let subject = String::from("foo");
//! let data = Bytes::from("bar");
//!
//! // Publish messages to the NATS server
//! for _ in 0..10 {
//!     client.publish(subject.clone().into(), data.clone()).await?;
//! }
//! #    Ok(())
//! # }
//! ```
//!
//! ### Subscribe
//!
//! Connect to the NATS server, subscribe to a subject and receive messages.
//!
//! ```no_run
//! # use bytes::Bytes;
//! # use futures::StreamExt;
//! # use std::error::Error;
//! # use std::time::Instant;
//! # #[tokio::main]
//! # async fn main() -> Result<(), async_nats::Error> {
//! // Connect to the NATS server
//! let client = async_nats::connect("demo.nats.io").await?;
//!
//! // Subscribe to the "foo" subject
//! let mut subscriber = client.subscribe("foo".into()).await.unwrap();
//!
//! // Receive and process messages
//! while let Some(message) = subscriber.next().await {
//!     println!("Received message {:?}", message);
//! }
//! #     Ok(())
//! # }
//! ```

#![deny(unreachable_pub)]
#![deny(rustdoc::broken_intra_doc_links)]
#![deny(rustdoc::private_intra_doc_links)]
#![deny(rustdoc::invalid_codeblock_attributes)]
#![deny(rustdoc::invalid_rust_codeblocks)]
#![cfg_attr(docsrs, feature(doc_auto_cfg))]

use thiserror::Error;

use futures::stream::Stream;
use tokio::sync::oneshot;
use tracing::{debug, error};

use core::fmt;
use std::collections::HashMap;
use std::fmt::Display;
use std::future::Future;
use std::iter;
use std::mem;
use std::net::{SocketAddr, ToSocketAddrs};
use std::option;
use std::pin::Pin;
use std::slice;
use std::str::{self, FromStr};
use std::task::{Context, Poll};
use tokio::io::ErrorKind;
use tokio::time::{interval, Duration, Interval, MissedTickBehavior};
use url::{Host, Url};

use bytes::Bytes;
use serde::{Deserialize, Serialize};
use serde_repr::{Deserialize_repr, Serialize_repr};
use tokio::io;
use tokio::sync::mpsc;
use tokio::task;

pub type Error = Box<dyn std::error::Error + Send + Sync + 'static>;

const VERSION: &str = env!("CARGO_PKG_VERSION");
const LANG: &str = "rust";
const MAX_PENDING_PINGS: usize = 2;
const MULTIPLEXER_SID: u64 = 0;

/// A re-export of the `rustls` crate used in this crate,
/// for use in cases where manual client configurations
/// must be provided using `Options::tls_client_config`.
pub use tokio_rustls::rustls;

use connection::{Connection, State};
use connector::{Connector, ConnectorOptions};
pub use header::{HeaderMap, HeaderName, HeaderValue};
pub use subject::Subject;

mod auth;
pub(crate) mod auth_utils;
pub mod client;
pub mod connection;
mod connector;
mod options;

pub use auth::Auth;
pub use client::{Client, PublishError, Request, RequestError, RequestErrorKind, SubscribeError};
pub use options::{AuthError, ConnectOptions};

pub mod error;
pub mod header;
pub mod jetstream;
pub mod message;
#[cfg(feature = "service")]
pub mod service;
pub mod status;
pub mod subject;
mod tls;

pub use message::Message;
pub use status::StatusCode;

/// Information sent by the server back to this client
/// during initial connection, and possibly again later.
#[derive(Debug, Deserialize, Default, Clone, Eq, PartialEq)]
pub struct ServerInfo {
    /// The unique identifier of the NATS server.
    #[serde(default)]
    pub server_id: String,
    /// Generated Server Name.
    #[serde(default)]
    pub server_name: String,
    /// The host specified in the cluster parameter/options.
    #[serde(default)]
    pub host: String,
    /// The port number specified in the cluster parameter/options.
    #[serde(default)]
    pub port: u16,
    /// The version of the NATS server.
    #[serde(default)]
    pub version: String,
    /// If this is set, then the server should try to authenticate upon
    /// connect.
    #[serde(default)]
    pub auth_required: bool,
    /// If this is set, then the server must authenticate using TLS.
    #[serde(default)]
    pub tls_required: bool,
    /// Maximum payload size that the server will accept.
    #[serde(default)]
    pub max_payload: usize,
    /// The protocol version in use.
    #[serde(default)]
    pub proto: i8,
    /// The server-assigned client ID. This may change during reconnection.
    #[serde(default)]
    pub client_id: u64,
    /// The version of golang the NATS server was built with.
    #[serde(default)]
    pub go: String,
    /// The nonce used for nkeys.
    #[serde(default)]
    pub nonce: String,
    /// A list of server urls that a client can connect to.
    #[serde(default)]
    pub connect_urls: Vec<String>,
    /// The client IP as known by the server.
    #[serde(default)]
    pub client_ip: String,
    /// Whether the server supports headers.
    #[serde(default)]
    pub headers: bool,
    /// Whether server goes into lame duck mode.
    #[serde(default, rename = "ldm")]
    pub lame_duck_mode: bool,
}

#[derive(Clone, Debug, Eq, PartialEq)]
pub(crate) enum ServerOp {
    Ok,
    Info(Box<ServerInfo>),
    Ping,
    Pong,
    Error(ServerError),
    Message {
        sid: u64,
        subject: Subject,
        reply: Option<Subject>,
        payload: Bytes,
        headers: Option<HeaderMap>,
        status: Option<StatusCode>,
        description: Option<String>,
        length: usize,
    },
}

#[derive(Debug)]
pub(crate) enum Command {
    Publish {
        subject: Subject,
        payload: Bytes,
        respond: Option<Subject>,
        headers: Option<HeaderMap>,
    },
    Request {
        subject: Subject,
        payload: Bytes,
        respond: Subject,
        headers: Option<HeaderMap>,
        sender: oneshot::Sender<Message>,
    },
    Subscribe {
        sid: u64,
        subject: Subject,
        queue_group: Option<String>,
        sender: mpsc::Sender<Message>,
    },
    Unsubscribe {
        sid: u64,
        max: Option<u64>,
    },
    Flush {
        observer: oneshot::Sender<()>,
    },
}

/// `ClientOp` represents all actions of `Client`.
#[derive(Debug)]
pub(crate) enum ClientOp {
    Publish {
        subject: Subject,
        payload: Bytes,
        respond: Option<Subject>,
        headers: Option<HeaderMap>,
    },
    Subscribe {
        sid: u64,
        subject: Subject,
        queue_group: Option<String>,
    },
    Unsubscribe {
        sid: u64,
        max: Option<u64>,
    },
    Ping,
    Pong,
    Connect(ConnectInfo),
}

#[derive(Debug)]
struct Subscription {
    subject: Subject,
    sender: mpsc::Sender<Message>,
    queue_group: Option<String>,
    delivered: u64,
    max: Option<u64>,
}

#[derive(Debug)]
struct Multiplexer {
    subject: Subject,
    prefix: Subject,
    senders: HashMap<String, oneshot::Sender<Message>>,
}

/// A connection handler which facilitates communication from channels to a single shared connection.
pub(crate) struct ConnectionHandler {
    connection: Connection,
    connector: Connector,
    subscriptions: HashMap<u64, Subscription>,
    multiplexer: Option<Multiplexer>,
    pending_pings: usize,
    info_sender: tokio::sync::watch::Sender<ServerInfo>,
    ping_interval: Interval,
    is_flushing: bool,
    flush_observers: Vec<oneshot::Sender<()>>,
}

impl ConnectionHandler {
    pub(crate) fn new(
        connection: Connection,
        connector: Connector,
        info_sender: tokio::sync::watch::Sender<ServerInfo>,
        ping_period: Duration,
    ) -> ConnectionHandler {
        let mut ping_interval = interval(ping_period);
        ping_interval.set_missed_tick_behavior(MissedTickBehavior::Delay);

        ConnectionHandler {
            connection,
            connector,
            subscriptions: HashMap::new(),
            multiplexer: None,
            pending_pings: 0,
            info_sender,
            ping_interval,
            is_flushing: false,
            flush_observers: Vec::new(),
        }
    }

    pub(crate) async fn process<'a>(&'a mut self, receiver: &'a mut mpsc::Receiver<Command>) {
        struct ProcessFut<'a> {
            handler: &'a mut ConnectionHandler,
            receiver: &'a mut mpsc::Receiver<Command>,
        }

        enum ExitReason {
            Disconnected(Option<io::Error>),
            Closed,
        }

        impl<'a> ProcessFut<'a> {
            #[cold]
            fn ping(&mut self) -> Poll<ExitReason> {
                self.handler.pending_pings += 1;

                if self.handler.pending_pings > MAX_PENDING_PINGS {
                    debug!(
                        "pending pings {}, max pings {}. disconnecting",
                        self.handler.pending_pings, MAX_PENDING_PINGS
                    );

                    Poll::Ready(ExitReason::Disconnected(None))
                } else {
                    self.handler.connection.enqueue_write_op(&ClientOp::Ping);

                    Poll::Pending
                }
            }
        }

        impl<'a> Future for ProcessFut<'a> {
            type Output = ExitReason;

            /// Drives the connection forward.
            ///
            /// Returns one of the following:
            ///
            /// * `Poll::Pending` means that the connection
            ///   is blocked on all fronts or there are
            ///   no commands to send or receive
            /// * `Poll::Ready(ExitReason::Disconnected(_))` means
            ///   that an I/O operation failed and the connection
            ///   is considered dead.
            /// * `Poll::Ready(ExitReason::Closed)` means that
            ///   [`Self::receiver`] was closed, so there's nothing
            ///   more for us to do than to exit the client.
            fn poll(mut self: Pin<&mut Self>, cx: &mut Context<'_>) -> Poll<Self::Output> {
                if self.handler.ping_interval.poll_tick(cx).is_ready() {
                    if let Poll::Ready(exit) = self.ping() {
                        return Poll::Ready(exit);
                    }
                }

                loop {
                    match self.handler.connection.poll_read_op(cx) {
                        Poll::Pending => break,
                        Poll::Ready(Ok(Some(server_op))) => {
                            self.handler.handle_server_op(server_op);
                        }
                        Poll::Ready(Ok(None)) => {
                            return Poll::Ready(ExitReason::Disconnected(None))
                        }
                        Poll::Ready(Err(err)) => {
                            return Poll::Ready(ExitReason::Disconnected(Some(err)))
                        }
                    }
                }

                // WARNING: after the following loop `handle_command`,
                // or other functions which call `enqueue_write_op`,
                // cannot be called anymore. Runtime wakeups won't
                // trigger a call to `poll_write`

                let mut made_progress = true;
                loop {
                    while !self.handler.connection.is_write_buf_full() {
                        match self.receiver.poll_recv(cx) {
                            Poll::Pending => break,
                            Poll::Ready(Some(cmd)) => {
                                made_progress = true;
                                self.handler.handle_command(cmd);
                            }
                            Poll::Ready(None) => return Poll::Ready(ExitReason::Closed),
                        }
                    }

                    // The first round will poll both from
                    // the `receiver` and the writer, giving
                    // them both a chance to make progress
                    // and register `Waker`s.
                    //
                    // If writing is `Poll::Pending` we exit.
                    //
                    // If writing is completed we can repeat the entire
                    // cycle as long as the `receiver` doesn't end-up
                    // `Poll::Pending` immediately.
                    if !mem::take(&mut made_progress) {
                        break;
                    }

                    match self.handler.connection.poll_write(cx) {
                        Poll::Pending => {
                            // Write buffer couldn't be fully emptied
                            break;
                        }
                        Poll::Ready(Ok(())) => {
                            // Write buffer is empty
                            continue;
                        }
                        Poll::Ready(Err(err)) => {
                            return Poll::Ready(ExitReason::Disconnected(Some(err)))
                        }
                    }
                }

                if self.handler.is_flushing || self.handler.connection.should_flush() {
                    match self.handler.connection.poll_flush(cx) {
                        Poll::Pending => {}
                        Poll::Ready(Ok(())) => {
                            self.handler.is_flushing = false;

                            for observer in self.handler.flush_observers.drain(..) {
                                let _ = observer.send(());
                            }
                        }
                        Poll::Ready(Err(err)) => {
                            return Poll::Ready(ExitReason::Disconnected(Some(err)))
                        }
                    }
                }

                Poll::Pending
            }
        }

        loop {
            let process = ProcessFut {
                handler: self,
                receiver,
            };
            match process.await {
                ExitReason::Disconnected(err) => {
                    debug!(?err, "disconnected");

                    self.handle_disconnect().await;
                    debug!("reconnected");
                }
                ExitReason::Closed => break,
            }
        }
    }

    fn handle_server_op(&mut self, server_op: ServerOp) {
        self.ping_interval.reset();

        match server_op {
            ServerOp::Ping => {
                self.connection.enqueue_write_op(&ClientOp::Pong);
            }
            ServerOp::Pong => {
                debug!("received PONG");
                self.pending_pings = self.pending_pings.saturating_sub(1);
            }
            ServerOp::Error(error) => {
                self.connector
                    .events_tx
                    .try_send(Event::ServerError(error))
                    .ok();
            }
            ServerOp::Message {
                sid,
                subject,
                reply,
                payload,
                headers,
                status,
                description,
                length,
            } => {
                if let Some(subscription) = self.subscriptions.get_mut(&sid) {
                    let message: Message = Message {
                        subject,
                        reply,
                        payload,
                        headers,
                        status,
                        description,
                        length,
                    };

                    // if the channel for subscription was dropped, remove the
                    // subscription from the map and unsubscribe.
                    match subscription.sender.try_send(message) {
                        Ok(_) => {
                            subscription.delivered += 1;
                            // if this `Subscription` has set `max` value, check if it
                            // was reached. If yes, remove the `Subscription` and in
                            // the result, `drop` the `sender` channel.
                            if let Some(max) = subscription.max {
                                if subscription.delivered.ge(&max) {
                                    self.subscriptions.remove(&sid);
                                }
                            }
                        }
                        Err(mpsc::error::TrySendError::Full(_)) => {
                            self.connector
                                .events_tx
                                .try_send(Event::SlowConsumer(sid))
                                .ok();
                        }
                        Err(mpsc::error::TrySendError::Closed(_)) => {
                            self.subscriptions.remove(&sid);
                            self.connection
                                .enqueue_write_op(&ClientOp::Unsubscribe { sid, max: None });
                        }
                    }
                } else if sid == MULTIPLEXER_SID {
                    if let Some(multiplexer) = self.multiplexer.as_mut() {
                        let maybe_token =
                            subject.strip_prefix(multiplexer.prefix.as_ref()).to_owned();

                        if let Some(token) = maybe_token {
                            if let Some(sender) = multiplexer.senders.remove(token) {
                                let message = Message {
                                    subject,
                                    reply,
                                    payload,
                                    headers,
                                    status,
                                    description,
                                    length,
                                };

                                let _ = sender.send(message);
                            }
                        }
                    }
                }
            }
            // TODO: we should probably update advertised server list here too.
            ServerOp::Info(info) => {
                if info.lame_duck_mode {
                    self.connector.events_tx.try_send(Event::LameDuckMode).ok();
                }
            }

            _ => {
                // TODO: don't ignore.
            }
        }
    }

    fn handle_command(&mut self, command: Command) {
        self.ping_interval.reset();

        match command {
            Command::Unsubscribe { sid, max } => {
                if let Some(subscription) = self.subscriptions.get_mut(&sid) {
                    subscription.max = max;
                    match subscription.max {
                        Some(n) => {
                            if subscription.delivered >= n {
                                self.subscriptions.remove(&sid);
                            }
                        }
                        None => {
                            self.subscriptions.remove(&sid);
                        }
                    }

                    self.connection
                        .enqueue_write_op(&ClientOp::Unsubscribe { sid, max });
                }
            }
            Command::Flush { observer } => {
                self.is_flushing = true;
                self.flush_observers.push(observer);
            }
            Command::Subscribe {
                sid,
                subject,
                queue_group,
                sender,
            } => {
                let subscription = Subscription {
                    sender,
                    delivered: 0,
                    max: None,
                    subject: subject.to_owned(),
                    queue_group: queue_group.to_owned(),
                };

                self.subscriptions.insert(sid, subscription);

                self.connection.enqueue_write_op(&ClientOp::Subscribe {
                    sid,
                    subject,
                    queue_group,
                });
            }
            Command::Request {
                subject,
                payload,
                respond,
                headers,
                sender,
            } => {
                let (prefix, token) = respond.rsplit_once('.').expect("malformed request subject");

                let multiplexer = if let Some(multiplexer) = self.multiplexer.as_mut() {
                    multiplexer
                } else {
<<<<<<< HEAD
                    let subject = Subject::from(format!("{}.*", prefix));
=======
                    let prefix = format!("{}.{}.", prefix, nuid::next());
                    let subject = format!("{}*", prefix);
>>>>>>> 57a956a6

                    self.connection.enqueue_write_op(&ClientOp::Subscribe {
                        sid: MULTIPLEXER_SID,
                        subject: subject.clone(),
                        queue_group: None,
                    });

                    self.multiplexer.insert(Multiplexer {
                        subject,
<<<<<<< HEAD
                        prefix: Subject::from(format!("{}.", prefix)),
=======
                        prefix,
>>>>>>> 57a956a6
                        senders: HashMap::new(),
                    })
                };

                multiplexer.senders.insert(token.to_owned(), sender);

                let pub_op = ClientOp::Publish {
                    subject,
                    payload,
                    respond: Some(format!("{}{}", multiplexer.prefix, token)),
                    headers,
                };

                self.connection.enqueue_write_op(&pub_op);
            }

            Command::Publish {
                subject,
                payload,
                respond,
                headers,
            } => {
                self.connection.enqueue_write_op(&ClientOp::Publish {
                    subject,
                    payload,
                    respond,
                    headers,
                });
            }
        }
    }

    async fn handle_disconnect(&mut self) {
        self.pending_pings = 0;
        self.connector.events_tx.try_send(Event::Disconnected).ok();
        self.connector.state_tx.send(State::Disconnected).ok();

        self.handle_reconnect().await;
    }

    async fn handle_reconnect(&mut self) {
        let (info, connection) = self.connector.connect().await;
        self.connection = connection;
        let _ = self.info_sender.send(info);

        self.subscriptions
            .retain(|_, subscription| !subscription.sender.is_closed());

        for (sid, subscription) in &self.subscriptions {
            self.connection.enqueue_write_op(&ClientOp::Subscribe {
                sid: *sid,
                subject: subscription.subject.to_owned(),
                queue_group: subscription.queue_group.to_owned(),
            });
        }

        if let Some(multiplexer) = &self.multiplexer {
            self.connection.enqueue_write_op(&ClientOp::Subscribe {
                sid: MULTIPLEXER_SID,
                subject: multiplexer.subject.to_owned(),
                queue_group: None,
            });
        }

        self.connector.events_tx.try_send(Event::Connected).ok();
    }
}

/// Connects to NATS with specified options.
///
/// It is generally advised to use [ConnectOptions] instead, as it provides a builder for whole
/// configuration.
///
/// # Examples
/// ```
/// # #[tokio::main]
/// # async fn main() ->  Result<(), async_nats::Error> {
/// let mut nc =
///     async_nats::connect_with_options("demo.nats.io", async_nats::ConnectOptions::new()).await?;
/// nc.publish("test".into(), "data".into()).await?;
/// # Ok(())
/// # }
/// ```
pub async fn connect_with_options<A: ToServerAddrs>(
    addrs: A,
    options: ConnectOptions,
) -> Result<Client, ConnectError> {
    let ping_period = options.ping_interval;

    let (events_tx, mut events_rx) = mpsc::channel(128);
    let (state_tx, state_rx) = tokio::sync::watch::channel(State::Pending);

    let mut connector = Connector::new(
        addrs,
        ConnectorOptions {
            tls_required: options.tls_required,
            certificates: options.certificates,
            client_key: options.client_key,
            client_cert: options.client_cert,
            tls_client_config: options.tls_client_config,
            auth: options.auth,
            no_echo: options.no_echo,
            connection_timeout: options.connection_timeout,
            name: options.name,
            ignore_discovered_servers: options.ignore_discovered_servers,
            retain_servers_order: options.retain_servers_order,
            read_buffer_capacity: options.read_buffer_capacity,
            reconnect_delay_callback: options.reconnect_delay_callback,
            auth_callback: options.auth_callback,
        },
        events_tx,
        state_tx,
    )
    .map_err(|err| ConnectError::with_source(ConnectErrorKind::ServerParse, err))?;

    let mut info: ServerInfo = Default::default();
    let mut connection = None;
    if !options.retry_on_initial_connect {
        debug!("retry on initial connect failure is disabled");
        let (info_ok, connection_ok) = connector.try_connect().await?;
        connection = Some(connection_ok);
        info = info_ok;
    }

    let (info_sender, info_watcher) = tokio::sync::watch::channel(info);
    let (sender, mut receiver) = mpsc::channel(options.sender_capacity);

    let client = Client::new(
        info_watcher,
        state_rx,
        sender,
        options.subscription_capacity,
        options.inbox_prefix,
        options.request_timeout,
    );

    task::spawn(async move {
        while let Some(event) = events_rx.recv().await {
            options.event_callback.call(event).await
        }
    });

    task::spawn(async move {
        if connection.is_none() && options.retry_on_initial_connect {
            let (info, connection_ok) = connector.connect().await;
            info_sender.send(info).ok();
            connection = Some(connection_ok);
        }
        let connection = connection.unwrap();
        let mut connection_handler =
            ConnectionHandler::new(connection, connector, info_sender, ping_period);
        connection_handler.process(&mut receiver).await
    });

    Ok(client)
}

#[derive(Debug, Clone, PartialEq, Eq)]
pub enum Event {
    Connected,
    Disconnected,
    LameDuckMode,
    SlowConsumer(u64),
    ServerError(ServerError),
    ClientError(ClientError),
}

impl fmt::Display for Event {
    fn fmt(&self, f: &mut fmt::Formatter<'_>) -> fmt::Result {
        match self {
            Event::Connected => write!(f, "connected"),
            Event::Disconnected => write!(f, "disconnected"),
            Event::LameDuckMode => write!(f, "lame duck mode detected"),
            Event::SlowConsumer(sid) => write!(f, "slow consumers for subscription {sid}"),
            Event::ServerError(err) => write!(f, "server error: {err}"),
            Event::ClientError(err) => write!(f, "client error: {err}"),
        }
    }
}

/// Connects to NATS with default config.
///
/// Returns cloneable [Client].
///
/// To have customized NATS connection, check [ConnectOptions].
///
/// # Examples
///
/// ## Single URL
/// ```
/// # #[tokio::main]
/// # async fn main() ->  Result<(), async_nats::Error> {
/// let mut nc = async_nats::connect("demo.nats.io").await?;
/// nc.publish("test".into(), "data".into()).await?;
/// # Ok(())
/// # }
/// ```
///
/// ## Connect with [Vec] of [ServerAddr].
/// ```no_run
/// #[tokio::main]
/// # async fn main() -> Result<(), async_nats::Error> {
/// use async_nats::ServerAddr;
/// let client = async_nats::connect(vec![
///     "demo.nats.io".parse::<ServerAddr>()?,
///     "other.nats.io".parse::<ServerAddr>()?,
/// ])
/// .await
/// .unwrap();
/// # Ok(())
/// # }
/// ```
///
/// ## with [Vec], but parse URLs inside [crate::connect()]
/// ```no_run
/// #[tokio::main]
/// # async fn main() -> Result<(), async_nats::Error> {
/// use async_nats::ServerAddr;
/// let servers = vec!["demo.nats.io", "other.nats.io"];
/// let client = async_nats::connect(
///     servers
///         .iter()
///         .map(|url| url.parse())
///         .collect::<Result<Vec<ServerAddr>, _>>()?,
/// )
/// .await?;
/// # Ok(())
/// # }
/// ```
///
///
/// ## with slice.
/// ```no_run
/// #[tokio::main]
/// # async fn main() -> Result<(), async_nats::Error> {
/// use async_nats::ServerAddr;
/// let client = async_nats::connect(
///    [
///        "demo.nats.io".parse::<ServerAddr>()?,
///        "other.nats.io".parse::<ServerAddr>()?,
///    ]
///    .as_slice(),
/// )
/// .await?;
/// # Ok(())
/// # }
pub async fn connect<A: ToServerAddrs>(addrs: A) -> Result<Client, ConnectError> {
    connect_with_options(addrs, ConnectOptions::default()).await
}

#[derive(Debug, Clone, Copy, PartialEq)]
pub enum ConnectErrorKind {
    /// Parsing the passed server address failed.
    ServerParse,
    /// DNS related issues.
    Dns,
    /// Failed authentication process, signing nonce, etc.
    Authentication,
    /// Server returned authorization violation error.
    AuthorizationViolation,
    /// Connect timed out.
    TimedOut,
    /// Erroneous TLS setup.
    Tls,
    /// Other IO error.
    Io,
}

impl Display for ConnectErrorKind {
    fn fmt(&self, f: &mut fmt::Formatter<'_>) -> fmt::Result {
        match self {
            Self::ServerParse => write!(f, "failed to parse server or server list"),
            Self::Dns => write!(f, "DNS error"),
            Self::Authentication => write!(f, "failed signing nonce"),
            Self::AuthorizationViolation => write!(f, "authorization violation"),
            Self::TimedOut => write!(f, "timed out"),
            Self::Tls => write!(f, "TLS error"),
            Self::Io => write!(f, "IO error"),
        }
    }
}

/// Returned when initial connection fails.
/// To be enumerate over the variants, call [ConnectError::kind].
pub type ConnectError = error::Error<ConnectErrorKind>;

impl From<io::Error> for ConnectError {
    fn from(err: io::Error) -> Self {
        ConnectError::with_source(ConnectErrorKind::Io, err)
    }
}

/// Retrieves messages from given `subscription` created by [Client::subscribe].
///
/// Implements [futures::stream::Stream] for ergonomic async message processing.
///
/// # Examples
/// ```
/// # #[tokio::main]
/// # async fn main() ->  Result<(), async_nats::Error> {
/// let mut nc = async_nats::connect("demo.nats.io").await?;
/// # nc.publish("test".into(), "data".into()).await?;
/// # Ok(())
/// # }
/// ```
#[derive(Debug)]
pub struct Subscriber {
    sid: u64,
    receiver: mpsc::Receiver<Message>,
    sender: mpsc::Sender<Command>,
}

impl Subscriber {
    fn new(
        sid: u64,
        sender: mpsc::Sender<Command>,
        receiver: mpsc::Receiver<Message>,
    ) -> Subscriber {
        Subscriber {
            sid,
            sender,
            receiver,
        }
    }

    /// Unsubscribes from subscription, draining all remaining messages.
    ///
    /// # Examples
    /// ```
    /// # #[tokio::main]
    /// # async fn main() -> Result<(), async_nats::Error> {
    /// let client = async_nats::connect("demo.nats.io").await?;
    ///
    /// let mut subscriber = client.subscribe("foo".into()).await?;
    ///
    /// subscriber.unsubscribe().await?;
    /// # Ok(())
    /// # }
    /// ```
    pub async fn unsubscribe(&mut self) -> Result<(), UnsubscribeError> {
        self.sender
            .send(Command::Unsubscribe {
                sid: self.sid,
                max: None,
            })
            .await?;
        self.receiver.close();
        Ok(())
    }

    /// Unsubscribes from subscription after reaching given number of messages.
    /// This is the total number of messages received by this subscription in it's whole
    /// lifespan. If it already reached or surpassed the passed value, it will immediately stop.
    ///
    /// # Examples
    /// ```
    /// # use futures::StreamExt;
    /// # #[tokio::main]
    /// # async fn main() -> Result<(), async_nats::Error> {
    /// let client = async_nats::connect("demo.nats.io").await?;
    ///
    /// let mut subscriber = client.subscribe("test".into()).await?;
    /// subscriber.unsubscribe_after(3).await?;
    ///
    /// for _ in 0..3 {
    ///     client.publish("test".into(), "data".into()).await?;
    /// }
    ///
    /// while let Some(message) = subscriber.next().await {
    ///     println!("message received: {:?}", message);
    /// }
    /// println!("no more messages, unsubscribed");
    /// # Ok(())
    /// # }
    /// ```
    pub async fn unsubscribe_after(&mut self, unsub_after: u64) -> Result<(), UnsubscribeError> {
        self.sender
            .send(Command::Unsubscribe {
                sid: self.sid,
                max: Some(unsub_after),
            })
            .await?;
        Ok(())
    }
}

#[derive(Error, Debug, PartialEq)]
#[error("failed to send unsubscribe")]
pub struct UnsubscribeError(String);

impl From<tokio::sync::mpsc::error::SendError<Command>> for UnsubscribeError {
    fn from(err: tokio::sync::mpsc::error::SendError<Command>) -> Self {
        UnsubscribeError(err.to_string())
    }
}

impl Drop for Subscriber {
    fn drop(&mut self) {
        self.receiver.close();
        tokio::spawn({
            let sender = self.sender.clone();
            let sid = self.sid;
            async move {
                sender
                    .send(Command::Unsubscribe { sid, max: None })
                    .await
                    .ok();
            }
        });
    }
}

impl Stream for Subscriber {
    type Item = Message;

    fn poll_next(mut self: Pin<&mut Self>, cx: &mut Context<'_>) -> Poll<Option<Self::Item>> {
        self.receiver.poll_recv(cx)
    }
}

#[derive(Clone, Debug, Eq, PartialEq)]
pub enum CallbackError {
    Client(ClientError),
    Server(ServerError),
}
impl std::fmt::Display for CallbackError {
    fn fmt(&self, f: &mut std::fmt::Formatter<'_>) -> std::fmt::Result {
        match self {
            Self::Client(error) => write!(f, "{error}"),
            Self::Server(error) => write!(f, "{error}"),
        }
    }
}

impl From<ServerError> for CallbackError {
    fn from(server_error: ServerError) -> Self {
        CallbackError::Server(server_error)
    }
}

impl From<ClientError> for CallbackError {
    fn from(client_error: ClientError) -> Self {
        CallbackError::Client(client_error)
    }
}

#[derive(Clone, Debug, Eq, PartialEq, Error)]
pub enum ServerError {
    AuthorizationViolation,
    SlowConsumer(u64),
    Other(String),
}

#[derive(Clone, Debug, Eq, PartialEq)]
pub enum ClientError {
    Other(String),
}
impl std::fmt::Display for ClientError {
    fn fmt(&self, f: &mut std::fmt::Formatter<'_>) -> std::fmt::Result {
        match self {
            Self::Other(error) => write!(f, "nats: {error}"),
        }
    }
}

impl ServerError {
    fn new(error: String) -> ServerError {
        match error.to_lowercase().as_str() {
            "authorization violation" => ServerError::AuthorizationViolation,
            other => ServerError::Other(other.to_string()),
        }
    }
}

impl std::fmt::Display for ServerError {
    fn fmt(&self, f: &mut std::fmt::Formatter<'_>) -> std::fmt::Result {
        match self {
            Self::AuthorizationViolation => write!(f, "nats: authorization violation"),
            Self::SlowConsumer(sid) => write!(f, "nats: subscription {sid} is a slow consumer"),
            Self::Other(error) => write!(f, "nats: {error}"),
        }
    }
}

/// Info to construct a CONNECT message.
#[derive(Clone, Debug, Serialize)]
pub struct ConnectInfo {
    /// Turns on +OK protocol acknowledgments.
    pub verbose: bool,

    /// Turns on additional strict format checking, e.g. for properly formed
    /// subjects.
    pub pedantic: bool,

    /// User's JWT.
    #[serde(rename = "jwt")]
    pub user_jwt: Option<String>,

    /// Public nkey.
    pub nkey: Option<String>,

    /// Signed nonce, encoded to Base64URL.
    #[serde(rename = "sig")]
    pub signature: Option<String>,

    /// Optional client name.
    pub name: Option<String>,

    /// If set to `true`, the server (version 1.2.0+) will not send originating
    /// messages from this connection to its own subscriptions. Clients should
    /// set this to `true` only for server supporting this feature, which is
    /// when proto in the INFO protocol is set to at least 1.
    pub echo: bool,

    /// The implementation language of the client.
    pub lang: String,

    /// The version of the client.
    pub version: String,

    /// Sending 0 (or absent) indicates client supports original protocol.
    /// Sending 1 indicates that the client supports dynamic reconfiguration
    /// of cluster topology changes by asynchronously receiving INFO messages
    /// with known servers it can reconnect to.
    pub protocol: Protocol,

    /// Indicates whether the client requires an SSL connection.
    pub tls_required: bool,

    /// Connection username (if `auth_required` is set)
    pub user: Option<String>,

    /// Connection password (if auth_required is set)
    pub pass: Option<String>,

    /// Client authorization token (if auth_required is set)
    pub auth_token: Option<String>,

    /// Whether the client supports the usage of headers.
    pub headers: bool,

    /// Whether the client supports no_responders.
    pub no_responders: bool,
}

/// Protocol version used by the client.
#[derive(Serialize_repr, Deserialize_repr, PartialEq, Eq, Debug, Clone, Copy)]
#[repr(u8)]
pub enum Protocol {
    /// Original protocol.
    Original = 0,
    /// Protocol with dynamic reconfiguration of cluster and lame duck mode functionality.
    Dynamic = 1,
}

/// Address of a NATS server.
#[derive(Debug, Clone, PartialEq, Eq, Hash)]
pub struct ServerAddr(Url);

impl FromStr for ServerAddr {
    type Err = io::Error;

    /// Parse an address of a NATS server.
    ///
    /// If not stated explicitly the `nats://` schema and port `4222` is assumed.
    fn from_str(input: &str) -> Result<Self, Self::Err> {
        let url: Url = if input.contains("://") {
            input.parse()
        } else {
            format!("nats://{input}").parse()
        }
        .map_err(|e| {
            io::Error::new(
                ErrorKind::InvalidInput,
                format!("NATS server URL is invalid: {e}"),
            )
        })?;

        Self::from_url(url)
    }
}

impl ServerAddr {
    /// Check if the URL is a valid NATS server address.
    pub fn from_url(url: Url) -> io::Result<Self> {
        if url.scheme() != "nats" && url.scheme() != "tls" {
            return Err(std::io::Error::new(
                ErrorKind::InvalidInput,
                format!("invalid scheme for NATS server URL: {}", url.scheme()),
            ));
        }

        Ok(Self(url))
    }

    /// Turn the server address into a standard URL.
    pub fn into_inner(self) -> Url {
        self.0
    }

    /// Returns if tls is required by the client for this server.
    pub fn tls_required(&self) -> bool {
        self.0.scheme() == "tls"
    }

    /// Returns if the server url had embedded username and password.
    pub fn has_user_pass(&self) -> bool {
        self.0.username() != ""
    }

    /// Returns the host.
    pub fn host(&self) -> &str {
        match self.0.host() {
            Some(Host::Domain(_)) | Some(Host::Ipv4 { .. }) => self.0.host_str().unwrap(),
            // `host_str()` for Ipv6 includes the []s
            Some(Host::Ipv6 { .. }) => {
                let host = self.0.host_str().unwrap();
                &host[1..host.len() - 1]
            }
            None => "",
        }
    }

    /// Returns the port.
    pub fn port(&self) -> u16 {
        self.0.port().unwrap_or(4222)
    }

    /// Returns the optional username in the url.
    pub fn username(&self) -> Option<&str> {
        let user = self.0.username();
        if user.is_empty() {
            None
        } else {
            Some(user)
        }
    }

    /// Returns the optional password in the url.
    pub fn password(&self) -> Option<&str> {
        self.0.password()
    }

    /// Return the sockets from resolving the server address.
    pub fn socket_addrs(&self) -> io::Result<impl Iterator<Item = SocketAddr>> {
        (self.host(), self.port()).to_socket_addrs()
    }
}

/// Capability to convert into a list of NATS server addresses.
///
/// There are several implementations ensuring the easy passing of one or more server addresses to
/// functions like [`crate::connect()`].
pub trait ToServerAddrs {
    /// Returned iterator over socket addresses which this type may correspond
    /// to.
    type Iter: Iterator<Item = ServerAddr>;

    ///
    fn to_server_addrs(&self) -> io::Result<Self::Iter>;
}

impl ToServerAddrs for ServerAddr {
    type Iter = option::IntoIter<ServerAddr>;
    fn to_server_addrs(&self) -> io::Result<Self::Iter> {
        Ok(Some(self.clone()).into_iter())
    }
}

impl ToServerAddrs for str {
    type Iter = option::IntoIter<ServerAddr>;
    fn to_server_addrs(&self) -> io::Result<Self::Iter> {
        self.parse::<ServerAddr>()
            .map(|addr| Some(addr).into_iter())
    }
}

impl ToServerAddrs for String {
    type Iter = option::IntoIter<ServerAddr>;
    fn to_server_addrs(&self) -> io::Result<Self::Iter> {
        (**self).to_server_addrs()
    }
}

impl<'a> ToServerAddrs for &'a [ServerAddr] {
    type Iter = iter::Cloned<slice::Iter<'a, ServerAddr>>;

    fn to_server_addrs(&self) -> io::Result<Self::Iter> {
        Ok(self.iter().cloned())
    }
}

impl ToServerAddrs for Vec<ServerAddr> {
    type Iter = std::vec::IntoIter<ServerAddr>;

    fn to_server_addrs(&self) -> io::Result<Self::Iter> {
        Ok(self.clone().into_iter())
    }
}

impl<T: ToServerAddrs + ?Sized> ToServerAddrs for &T {
    type Iter = T::Iter;
    fn to_server_addrs(&self) -> io::Result<Self::Iter> {
        (**self).to_server_addrs()
    }
}

pub(crate) fn is_valid_subject<T: AsRef<str>>(subject: T) -> bool {
    !subject.as_ref().contains([' ', '.', '\r', '\n'])
}

macro_rules! from_with_timeout {
    ($t:ty, $k:ty, $origin: ty, $origin_kind: ty) => {
        impl From<$origin> for $t {
            fn from(err: $origin) -> Self {
                match err.kind() {
                    <$origin_kind>::TimedOut => Self::new(<$k>::TimedOut),
                    _ => Self::with_source(<$k>::Other, err),
                }
            }
        }
    };
}
pub(crate) use from_with_timeout;

#[cfg(test)]
mod tests {
    use super::*;

    #[test]
    fn server_address_ipv6() {
        let address = ServerAddr::from_str("nats://[::]").unwrap();
        assert_eq!(address.host(), "::")
    }

    #[test]
    fn server_address_ipv4() {
        let address = ServerAddr::from_str("nats://127.0.0.1").unwrap();
        assert_eq!(address.host(), "127.0.0.1")
    }

    #[test]
    fn server_address_domain() {
        let address = ServerAddr::from_str("nats://example.com").unwrap();
        assert_eq!(address.host(), "example.com")
    }
}<|MERGE_RESOLUTION|>--- conflicted
+++ resolved
@@ -682,12 +682,8 @@
                 let multiplexer = if let Some(multiplexer) = self.multiplexer.as_mut() {
                     multiplexer
                 } else {
-<<<<<<< HEAD
-                    let subject = Subject::from(format!("{}.*", prefix));
-=======
-                    let prefix = format!("{}.{}.", prefix, nuid::next());
-                    let subject = format!("{}*", prefix);
->>>>>>> 57a956a6
+                    let prefix = Subject::from(format!("{}.{}.", prefix, nuid::next()));
+                    let subject = Subject::from(format!("{}*", prefix));
 
                     self.connection.enqueue_write_op(&ClientOp::Subscribe {
                         sid: MULTIPLEXER_SID,
@@ -697,11 +693,7 @@
 
                     self.multiplexer.insert(Multiplexer {
                         subject,
-<<<<<<< HEAD
-                        prefix: Subject::from(format!("{}.", prefix)),
-=======
                         prefix,
->>>>>>> 57a956a6
                         senders: HashMap::new(),
                     })
                 };
@@ -711,7 +703,7 @@
                 let pub_op = ClientOp::Publish {
                     subject,
                     payload,
-                    respond: Some(format!("{}{}", multiplexer.prefix, token)),
+                    respond: Some(format!("{}{}", multiplexer.prefix, token).into()),
                     headers,
                 };
 
