--- conflicted
+++ resolved
@@ -779,9 +779,6 @@
 /// # Ok(())
 /// # }
 /// ```
-<<<<<<< HEAD
-pub async fn connect<A: ToServerAddrs>(addrs: A) -> Result<Client, ConnectError> {
-=======
 ///
 /// ## Connect with [Vec] of [ServerAddr].
 /// ```no_run
@@ -832,8 +829,7 @@
 ///# Ok(())
 ///# }
 ///
-pub async fn connect<A: ToServerAddrs>(addrs: A) -> Result<Client, io::Error> {
->>>>>>> 69efce4b
+pub async fn connect<A: ToServerAddrs>(addrs: A) -> Result<Client, ConnectError> {
     connect_with_options(addrs, ConnectOptions::default()).await
 }
 
