// Copyright 2020-2022 The NATS Authors
// Licensed under the Apache License, Version 2.0 (the "License");
// you may not use this file except in compliance with the License.
// You may obtain a copy of the License at
//
// http://www.apache.org/licenses/LICENSE-2.0
//
// Unless required by applicable law or agreed to in writing, software
// distributed under the License is distributed on an "AS IS" BASIS,
// WITHOUT WARRANTIES OR CONDITIONS OF ANY KIND, either express or implied.
// See the License for the specific language governing permissions and
// limitations under the License.

//! A Rust async bleeding edge client for the NATS.io ecosystem.
//!
//! `git clone https://github.com/nats-io/nats.rs`
//!
//! NATS.io is a simple, secure and high performance open source messaging
//! system for cloud native applications, `IoT` messaging, and microservices
//! architectures.
//!
//! For sync API refer  <https://crates.io/crates/nats>
//!
//! For more information see [https://nats.io/].
//!
//! [https://nats.io/]: https://nats.io/
//!
//! ## Examples
//!
//! Below you can find some basic examples how to use this library.
//!
//! For details, refer docs for specific method/struct.
//!
//! ### Complete example
//!
//! ```
//! use bytes::Bytes;
//! use futures_util::StreamExt;
//!
//! #[tokio::main]
//! async fn example() {
//!     let mut client = async_nats::connect("demo.nats.io").await.unwrap();
//!     let mut subscriber = client.subscribe("foo".into()).await.unwrap();
//!
//!     for _ in 0..10 {
//!         client.publish("foo".into(), "data".into()).await.unwrap();
//!     }
//!
//!     let mut i = 0;
//!     while subscriber.next()
//!         .await
//!         .is_some()
//!     {
//!         i += 1;
//!         if i >= 10 {
//!             break;
//!         }
//!     }
//!     assert_eq!(i, 10);
//! }
//!
//! ```
//!
//! ### Publish
//!
//! ```
//! # use bytes::Bytes;
//! # use std::error::Error;
//! # use std::time::Instant;
//!
//! # #[tokio::main]
//! # async fn main() -> Result<(), Box<dyn Error>> {
//! let mut client = async_nats::connect("demo.nats.io").await?;
//!
//! let subject = String::from("foo");
//! let data = Bytes::from("bar");
//! for _ in 0..10 {
//!     client.publish("subject".into(), "data".into()).await?;
//! }
//! #    Ok(())
//! # }
//! ```
//!
//! ### Subscribe
//!
//! ```no_run
//! # use bytes::Bytes;
//! # use futures_util::StreamExt;
//! # use std::error::Error;
//! # use std::time::Instant;
//!
//! # #[tokio::main]
//! # async fn main() -> Result<(), Box<dyn Error>> {
//! let mut client = async_nats::connect("demo.nats.io").await?;
//!
//! let mut subscriber = client.subscribe("foo".into()).await.unwrap();
//!
//! while let Some(message) = subscriber.next().await {
//!     println!("Received message {:?}", message);
//! }
//! #     Ok(())
//! # }

use futures_util::future::FutureExt;
use futures_util::select;
use futures_util::stream::Stream;
use futures_util::StreamExt;
use tls::TlsOptions;

use std::cmp;
use std::collections::HashMap;
use std::iter;
use std::net::{SocketAddr, ToSocketAddrs};
use std::option;
use std::pin::Pin;
use std::slice;
use std::str::{self, FromStr};
use std::sync::atomic::{AtomicU64, Ordering};
use std::sync::Arc;
use std::task::{Context, Poll};
use std::time::Duration;
use tokio::io::ErrorKind;
use tokio::time::sleep;
use url::Url;

use bytes::{Bytes, BytesMut};
use serde::{Deserialize, Serialize};
use serde_repr::{Deserialize_repr, Serialize_repr};
use tokio::io;
use tokio::io::BufWriter;
use tokio::net::TcpStream;
use tokio::sync::{mpsc, oneshot};
use tokio::task;

pub type Error = Box<dyn std::error::Error>;

const VERSION: &str = env!("CARGO_PKG_VERSION");
const LANG: &str = "rust";

/// A re-export of the `rustls` crate used in this crate,
/// for use in cases where manual client configurations
/// must be provided using `Options::tls_client_config`.
pub use tokio_rustls::rustls;

use connection::Connection;
pub use header::{HeaderMap, HeaderValue};

pub(crate) mod auth_utils;
mod connection;
mod options;

pub use options::ConnectOptions;
pub mod header;
mod tls;

/// Information sent by the server back to this client
/// during initial connection, and possibly again later.
#[derive(Debug, Deserialize, Default, Clone, Eq, PartialEq)]
pub struct ServerInfo {
    /// The unique identifier of the NATS server.
    #[serde(default)]
    pub server_id: String,
    /// Generated Server Name.
    #[serde(default)]
    pub server_name: String,
    /// The host specified in the cluster parameter/options.
    #[serde(default)]
    pub host: String,
    /// The port number specified in the cluster parameter/options.
    #[serde(default)]
    pub port: u16,
    /// The version of the NATS server.
    #[serde(default)]
    pub version: String,
    /// If this is set, then the server should try to authenticate upon
    /// connect.
    #[serde(default)]
    pub auth_required: bool,
    /// If this is set, then the server must authenticate using TLS.
    #[serde(default)]
    pub tls_required: bool,
    /// Maximum payload size that the server will accept.
    #[serde(default)]
    pub max_payload: usize,
    /// The protocol version in use.
    #[serde(default)]
    pub proto: i8,
    /// The server-assigned client ID. This may change during reconnection.
    #[serde(default)]
    pub client_id: u64,
    /// The version of golang the NATS server was built with.
    #[serde(default)]
    pub go: String,
    /// The nonce used for nkeys.
    #[serde(default)]
    pub nonce: String,
    /// A list of server urls that a client can connect to.
    #[serde(default)]
    pub connect_urls: Vec<String>,
    /// The client IP as known by the server.
    #[serde(default)]
    pub client_ip: String,
    /// Whether the server supports headers.
    #[serde(default)]
    pub headers: bool,
    /// Whether server goes into lame duck mode.
    #[serde(default)]
    pub lame_duck_mode: bool,
}

#[derive(Clone, Debug, Eq, PartialEq)]
pub(crate) enum ServerOp {
    Ok,
    Info(Box<ServerInfo>),
    Ping,
    Pong,
    Error(ServerError),
    Message {
        sid: u64,
        subject: String,
        reply: Option<String>,
        payload: Bytes,
        headers: Option<HeaderMap>,
    },
}

#[derive(Debug)]
pub enum Command {
    Publish {
        subject: String,
        payload: Bytes,
        respond: Option<String>,
        headers: Option<HeaderMap>,
    },
    Subscribe {
        sid: u64,
        subject: String,
        queue_group: Option<String>,
        sender: mpsc::Sender<Message>,
    },
    Unsubscribe {
        sid: u64,
        max: Option<u64>,
    },
    Ping,
    Flush {
        result: oneshot::Sender<Result<(), io::Error>>,
    },
    TryFlush,
    Connect(ConnectInfo),
}

/// `ClientOp` represents all actions of `Client`.
#[derive(Debug)]
pub enum ClientOp {
    Publish {
        subject: String,
        payload: Bytes,
        respond: Option<String>,
        headers: Option<HeaderMap>,
    },
    Subscribe {
        sid: u64,
        subject: String,
        queue_group: Option<String>,
    },
    Unsubscribe {
        sid: u64,
        max: Option<u64>,
    },
    Ping,
    Pong,
    TryFlush,
    Connect(ConnectInfo),
}

/// Maintains a list of servers and establishes connections.
pub(crate) struct Connector {
    /// A map of servers and number of connect attempts.
    servers: HashMap<ServerAddr, usize>,
    options: TlsOptions,
}

impl Connector {
    pub(crate) fn new<A: ToServerAddrs>(
        addrs: A,
        options: TlsOptions,
    ) -> Result<Connector, io::Error> {
        let servers = addrs
            .to_server_addrs()?
            .into_iter()
            .map(|addr| (addr, 0))
            .collect();

        Ok(Connector { servers, options })
    }

    pub(crate) async fn connect(&mut self) -> Result<(ServerInfo, Connection), io::Error> {
        for _ in 0..128 {
            if let Ok(inner) = self.try_connect().await {
                return Ok(inner);
            }
        }

        Err(io::Error::new(io::ErrorKind::Other, "unable to connect"))
    }

    pub(crate) async fn try_connect(&mut self) -> Result<(ServerInfo, Connection), io::Error> {
        let mut error = None;

        let server_addrs: Vec<ServerAddr> = self.servers.keys().cloned().collect();
        for server_addr in server_addrs {
            let server_attempts = self.servers.get_mut(&server_addr).unwrap();
            let duration = if *server_attempts == 0 {
                Duration::from_millis(0)
            } else {
                let exp: u32 = (*server_attempts - 1).try_into().unwrap_or(std::u32::MAX);
                let max = Duration::from_secs(4);

                cmp::min(Duration::from_millis(2_u64.saturating_pow(exp)), max)
            };

            *server_attempts += 1;
            sleep(duration).await;

            let socket_addrs = server_addr.socket_addrs()?;
            for socket_addr in socket_addrs {
                match self
                    .try_connect_to(&socket_addr, server_addr.tls_required(), server_addr.host())
                    .await
                {
                    Ok((info, connection)) => {
                        for url in &info.connect_urls {
                            let server_addr = url.parse::<ServerAddr>()?;
<<<<<<< HEAD

=======
>>>>>>> b05981d4
                            self.servers.entry(server_addr).or_insert(0);
                        }

                        let server_attempts = self.servers.get_mut(&server_addr).unwrap();
                        *server_attempts = 0;

                        return Ok((info, connection));
                    }

                    Err(inner) => error.replace(inner),
                };
            }
        }

        Err(error.unwrap())
    }

    pub(crate) async fn try_connect_to(
        &self,
        socket_addr: &SocketAddr,
        tls_required: bool,
        tls_host: &str,
    ) -> Result<(ServerInfo, Connection), io::Error> {
        let tls_config = tls::config_tls(&self.options).await?;

        let tcp_stream = TcpStream::connect(socket_addr).await?;
        tcp_stream.set_nodelay(true)?;

        let mut connection = Connection {
            stream: Box::new(BufWriter::new(tcp_stream)),
            buffer: BytesMut::new(),
        };

        let op = connection.read_op().await?;
        let info = match op {
            Some(ServerOp::Info(info)) => info,
            Some(op) => {
                return Err(io::Error::new(
                    ErrorKind::Other,
                    format!("expected INFO, got {:?}", op),
                ))
            }
            None => {
                return Err(io::Error::new(
                    ErrorKind::Other,
                    "expected INFO, got nothing",
                ))
            }
        };

        if self.options.tls_required || info.tls_required || tls_required {
            let tls_config = Arc::new(tls_config);
            let tls_connector =
                tokio_rustls::TlsConnector::try_from(tls_config).map_err(|err| {
                    io::Error::new(
                        ErrorKind::Other,
                        format!("failed to create TLS connector from TLS config: {}", err),
                    )
                })?;

            let domain = rustls::ServerName::try_from(info.host.as_str())
                .or_else(|_| rustls::ServerName::try_from(tls_host))
                .map_err(|_| {
                    io::Error::new(
                        ErrorKind::InvalidInput,
                        "cannot determine hostname for TLS connection",
                    )
                })?;

            connection = Connection {
                stream: Box::new(tls_connector.connect(domain, connection.stream).await?),
                buffer: BytesMut::new(),
            };
        };

        Ok((*info, connection))
    }
}

#[derive(Debug)]
struct Subscription {
    subject: String,
    sender: mpsc::Sender<Message>,
    queue_group: Option<String>,
    delivered: u64,
    max: Option<u64>,
}

/// A connection handler which facilitates communication from channels to a single shared connection.
pub(crate) struct ConnectionHandler {
    connection: Connection,
    connector: Connector,
    subscriptions: HashMap<u64, Subscription>,
    events: mpsc::Sender<ServerEvent>,
    pending_pings: usize,
    max_pings: usize,
}

impl ConnectionHandler {
    pub(crate) fn new(
        connection: Connection,
        connector: Connector,
        events: mpsc::Sender<ServerEvent>,
    ) -> ConnectionHandler {
        ConnectionHandler {
            connection,
            connector,
            subscriptions: HashMap::new(),
            events,
            pending_pings: 0,
            max_pings: 2,
        }
    }

    pub async fn process(
        &mut self,
        mut receiver: mpsc::Receiver<Command>,
    ) -> Result<(), io::Error> {
        loop {
            select! {
                maybe_command = receiver.recv().fuse() => {
                    match maybe_command {
                        Some(command) => if let Err(err) = self.handle_command(command).await {
                            println!("error handling command {}", err);
                        }
                        None => {
                            break;
                        }
                    }
                }

                maybe_op_result = self.connection.read_op().fuse() => {
                    match maybe_op_result {
                        Ok(Some(server_op)) => if let Err(err) = self.handle_server_op(server_op).await {
                            println!("error handling operation {}", err);
                        }
                        Ok(None) => {
                            if let Err(err) = self.handle_disconnect().await {
                                println!("error handling operation {}", err);
                            } else {
                            }
                        }
                        Err(_err) => {
                            if let Err(err) = self.handle_disconnect().await {
                                println!("error handling operation {}", err);
                            }
                        },
                    }
                }
            }
        }

        self.connection.flush().await?;

        Ok(())
    }

    async fn handle_server_op(&mut self, server_op: ServerOp) -> Result<(), io::Error> {
        match server_op {
            ServerOp::Ping => {
                self.connection.write_op(ClientOp::Pong).await?;
            }
            ServerOp::Pong => {
                self.pending_pings -= 1;
            }
            ServerOp::Error(error) => {
                self.events.try_send(ServerEvent::Error(error)).ok();
            }
            ServerOp::Message {
                sid,
                subject,
                reply,
                payload,
                headers,
            } => {
                if let Some(subscription) = self.subscriptions.get_mut(&sid) {
                    let message = Message {
                        subject,
                        reply,
                        payload,
                        headers,
                    };

                    // if the channel for subscription was dropped, remove the
                    // subscription from the map and unsubscribe.
                    if subscription.sender.send(message).await.is_err() {
                        self.subscriptions.remove(&sid);
                        self.connection
                            .write_op(ClientOp::Unsubscribe { sid, max: None })
                            .await?;
                        self.connection.flush().await?;
                    // if channel was open and we sent the messsage, increase the
                    // `delivered` counter.
                    } else {
                        subscription.delivered += 1;
                        // if this `Subscription` has set `max` value, check if it
                        // was reached. If yes, remove the `Subscription` and in
                        // the result, `drop` the `sender` channel.
                        if let Some(max) = subscription.max {
                            if subscription.delivered.ge(&max) {
                                self.subscriptions.remove(&sid);
                            }
                        }
                    }
                }
            }

            _ => {
                // TODO: don't ignore.
            }
        }

        Ok(())
    }

    async fn handle_command(&mut self, command: Command) -> Result<(), io::Error> {
        match command {
            Command::Unsubscribe { sid, max } => {
                if let Some(subscription) = self.subscriptions.get_mut(&sid) {
                    subscription.max = max;
                    match subscription.max {
                        Some(n) => {
                            if subscription.delivered >= n {
                                self.subscriptions.remove(&sid);
                            }
                        }
                        None => {
                            self.subscriptions.remove(&sid);
                        }
                    }

                    if let Err(err) = self
                        .connection
                        .write_op(ClientOp::Unsubscribe { sid, max })
                        .await
                    {
                        println!("Send failed with {:?}", err);
                    }
                }
            }
            Command::Ping => {
                self.pending_pings += 1;

                if self.pending_pings > self.max_pings {
                    self.handle_disconnect().await?;
                }

                if let Err(_err) = self.connection.write_op(ClientOp::Ping).await {
                    self.handle_disconnect().await?;
                }
            }
            Command::Flush { result } => {
                if let Err(_err) = self.connection.flush().await {
                    if let Err(err) = self.handle_disconnect().await {
                        result.send(Err(err)).map_err(|_| {
                            io::Error::new(io::ErrorKind::Other, "one shot failed to be received")
                        })?;
                    } else if let Err(err) = self.connection.flush().await {
                        result.send(Err(err)).map_err(|_| {
                            io::Error::new(io::ErrorKind::Other, "one shot failed to be received")
                        })?;
                    }
                } else {
                    result.send(Ok(())).map_err(|_| {
                        io::Error::new(io::ErrorKind::Other, "one shot failed to be received")
                    })?;
                }
            }
            Command::TryFlush => {
                if let Err(err) = self.connection.write_op(ClientOp::TryFlush).await {
                    println!("Sending TryFlush failed with {:?}", err);
                }
            }
            Command::Subscribe {
                sid,
                subject,
                queue_group,
                sender,
            } => {
                let subscription = Subscription {
                    sender,
                    delivered: 0,
                    max: None,
                    subject: subject.to_owned(),
                    queue_group: queue_group.to_owned(),
                };

                self.subscriptions.insert(sid, subscription);

                if let Err(err) = self
                    .connection
                    .write_op(ClientOp::Subscribe {
                        sid,
                        subject,
                        queue_group,
                    })
                    .await
                {
                    println!("Sending Subscribe failed with {:?}", err);
                }
            }
            Command::Publish {
                subject,
                payload,
                respond,
                headers,
            } => {
                while let Err(err) = self
                    .connection
                    .write_op(ClientOp::Publish {
                        subject: subject.clone(),
                        payload: payload.clone(),
                        respond: respond.clone(),
                        headers: headers.clone(),
                    })
                    .await
                {
                    self.handle_disconnect().await?;
                    println!("Sending Publish failed with {:?}", err);
                }
            }
            Command::Connect(connect_info) => {
                while let Err(_err) = self
                    .connection
                    .write_op(ClientOp::Connect(connect_info.clone()))
                    .await
                {
                    self.handle_disconnect().await?;
                }
            }
        }

        Ok(())
    }

    async fn handle_disconnect(&mut self) -> io::Result<()> {
        self.events.try_send(ServerEvent::Disconnect).ok();
        self.handle_reconnect().await?;

        Ok(())
    }

    async fn handle_reconnect(&mut self) -> Result<(), io::Error> {
        let (_, connection) = self.connector.connect().await?;
        self.connection = connection;

        for (sid, subscription) in &self.subscriptions {
            self.connection
                .write_op(ClientOp::Subscribe {
                    sid: *sid,
                    subject: subscription.subject.to_owned(),
                    queue_group: subscription.queue_group.to_owned(),
                })
                .await
                .unwrap();
        }
        self.events.try_send(ServerEvent::Reconnect).ok();
        Ok(())
    }
}

/// Client is a `Clonable` handle to NATS connection.
/// Client should not be created directly. Instead, one of two methods can be used:
/// [connect] and [ConnectOptions::connect]
#[derive(Clone, Debug)]
pub struct Client {
    sender: mpsc::Sender<Command>,
    next_subscription_id: Arc<AtomicU64>,
}

impl Client {
    pub(crate) fn new(sender: mpsc::Sender<Command>) -> Client {
        Client {
            sender,
            next_subscription_id: Arc::new(AtomicU64::new(0)),
        }
    }

    pub async fn publish(&mut self, subject: String, payload: Bytes) -> Result<(), Error> {
        self.sender
            .send(Command::Publish {
                subject,
                payload,
                respond: None,
                headers: None,
            })
            .await?;
        Ok(())
    }

    pub async fn publish_with_headers(
        &mut self,
        subject: String,
        headers: HeaderMap,
        payload: Bytes,
    ) -> Result<(), Error> {
        self.sender
            .send(Command::Publish {
                subject,
                payload,
                respond: None,
                headers: Some(headers),
            })
            .await?;
        Ok(())
    }

    pub async fn publish_with_reply(
        &mut self,
        subject: String,
        reply: String,
        payload: Bytes,
    ) -> Result<(), Error> {
        self.sender
            .send(Command::Publish {
                subject,
                payload,
                respond: Some(reply),
                headers: None,
            })
            .await?;
        Ok(())
    }

    pub async fn publish_with_reply_and_headers(
        &mut self,
        subject: String,
        reply: String,
        headers: HeaderMap,
        payload: Bytes,
    ) -> Result<(), Error> {
        self.sender
            .send(Command::Publish {
                subject,
                payload,
                respond: Some(reply),
                headers: Some(headers),
            })
            .await?;
        Ok(())
    }

    pub async fn request(&mut self, subject: String, payload: Bytes) -> Result<Message, Error> {
        let inbox = self.new_inbox();
        let mut sub = self.subscribe(inbox.clone()).await?;
        self.publish_with_reply(subject, inbox, payload).await?;
        self.flush().await?;
        match sub.next().await {
            Some(message) => Ok(message),
            None => Err(Box::new(io::Error::new(
                ErrorKind::BrokenPipe,
                "did not receive any message",
            ))),
        }
    }

    pub async fn request_with_headers(
        &mut self,
        subject: String,
        headers: HeaderMap,
        payload: Bytes,
    ) -> Result<Message, Error> {
        let inbox = self.new_inbox();
        let mut sub = self.subscribe(inbox.clone()).await?;
        self.publish_with_reply_and_headers(subject, inbox, headers, payload)
            .await?;
        self.flush().await?;
        match sub.next().await {
            Some(message) => Ok(message),
            None => Err(Box::new(io::Error::new(
                ErrorKind::BrokenPipe,
                "did not receive any message",
            ))),
        }
    }

    /// Create a new globally unique inbox which can be used for replies.
    ///
    /// # Examples
    /// ```
    /// # #[tokio::main]
    /// # async fn main() -> std::io::Result<()> {
    /// # let mut nc = async_nats::connect("demo.nats.io").await?;
    /// let reply = nc.new_inbox();
    /// let rsub = nc.subscribe(reply).await?;
    /// # Ok(())
    /// # }
    /// ```
    pub fn new_inbox(&self) -> String {
        format!("_INBOX.{}", nuid::next())
    }

    pub async fn queue_subscribe(
        &mut self,
        subject: String,
        queue_group: String,
    ) -> Result<Subscriber, io::Error> {
        self._subscribe(subject, Some(queue_group)).await
    }

    pub async fn subscribe(&mut self, subject: String) -> Result<Subscriber, io::Error> {
        self._subscribe(subject, None).await
    }

    // TODO: options/questions for nats team:
    //  - should there just be a single subscribe() function (would be breaking api against 0.11.0)
    //  - if queue_subscribe is a separate function, how do you want to name the private function here?
    async fn _subscribe(
        &mut self,
        subject: String,
        queue_group: Option<String>,
    ) -> Result<Subscriber, io::Error> {
        let sid = self.next_subscription_id.fetch_add(1, Ordering::Relaxed);
        let (sender, receiver) = mpsc::channel(16);

        self.sender
            .send(Command::Subscribe {
                sid,
                subject,
                queue_group,
                sender,
            })
            .await
            .unwrap();

        Ok(Subscriber::new(sid, self.sender.clone(), receiver))
    }

    pub async fn flush(&mut self) -> Result<(), Error> {
        let (tx, rx) = tokio::sync::oneshot::channel();
        self.sender.send(Command::Flush { result: tx }).await?;
        // first question mark is an error from rx itself, second for error from flush.
        rx.await??;
        Ok(())
    }
}

/// Connects to NATS with specified options.
///
/// It is generally advised to use [ConnectOptions] instead, as it provides a builder for whole
/// configuration.
///
/// # Examples
/// ```
/// # #[tokio::main]
/// # async fn main() ->  Result<(), Box<dyn std::error::Error>> {
/// let mut nc = async_nats::connect_with_options("demo.nats.io", async_nats::ConnectOptions::new()).await?;
/// nc.publish("test".into(), "data".into()).await?;
/// # Ok(())
/// # }
/// ```
pub async fn connect_with_options<A: ToServerAddrs>(
    addrs: A,
    options: ConnectOptions,
) -> Result<Client, io::Error> {
    let tls_required = options.tls_required;
    let ping_interval = options.ping_interval;
    let flush_interval = options.flush_interval;

    let tls_options = TlsOptions {
        tls_required: options.tls_required,
        certificates: options.certificates,
        client_key: options.client_key,
        client_cert: options.client_cert,
        tls_client_config: options.tls_client_config,
    };

    let mut connector = Connector::new(addrs, tls_options)?;
    let (server_info, connection) = connector.try_connect().await?;
    let (events_tx, mut events_rx) = mpsc::channel(128);

    let mut connection_handler = ConnectionHandler::new(connection, connector, events_tx);

    // TODO make channel size configurable
    let (sender, receiver) = mpsc::channel(128);

    let client = Client::new(sender.clone());
    let mut connect_info = ConnectInfo {
        tls_required,
        // FIXME(tp): have optional name
        name: Some("beta-rust-client".to_string()),
        pedantic: false,
        verbose: false,
        lang: LANG.to_string(),
        version: VERSION.to_string(),
        protocol: Protocol::Dynamic,
        user: None,
        pass: None,
        auth_token: None,
        user_jwt: None,
        nkey: None,
        signature: None,
        echo: true,
        headers: true,
        no_responders: true,
    };
    match options.auth {
        Authorization::None => {}
        Authorization::Token(token) => connect_info.auth_token = Some(token),
        Authorization::UserAndPassword(user, pass) => {
            connect_info.user = Some(user);
            connect_info.pass = Some(pass);
        }
        Authorization::Jwt(jwt, sign_fn) => {
            let sig = sign_fn(server_info.nonce.as_bytes())?;
            connect_info.user_jwt = Some(jwt);
            connect_info.signature = Some(sig);
        }
    }
    connection_handler
        .connection
        .write_op(ClientOp::Connect(connect_info))
        .await?;
    connection_handler.connection.flush().await?;
    match connection_handler.connection.read_op().await? {
        Some(ServerOp::Error(err)) => {
            return Err(io::Error::new(ErrorKind::InvalidInput, err.to_string()));
        }
        Some(op) => {
            connection_handler.handle_server_op(op).await?;
        }
        None => return Err(io::Error::new(ErrorKind::BrokenPipe, "connection aborted")),
    }

    tokio::spawn({
        let sender = sender.clone();
        async move {
            loop {
                tokio::time::sleep(ping_interval).await;
                match sender.send(Command::Ping).await {
                    Ok(()) => {}
                    Err(_) => return,
                }
            }
        }
    });

    tokio::spawn(async move {
        loop {
            tokio::time::sleep(flush_interval).await;
            match sender.send(Command::TryFlush).await {
                Ok(()) => {}
                Err(_) => return,
            }
        }
    });

    task::spawn(async move {
        while let Some(event) = events_rx.recv().await {
            match event {
                ServerEvent::Reconnect => options.reconnect_callback.call().await,
                ServerEvent::Disconnect => options.disconnect_callback.call().await,
                ServerEvent::Error(error) => options.error_callback.call(error).await,
            }
        }
    });

    task::spawn(async move { connection_handler.process(receiver).await });

    Ok(client)
}

pub(crate) enum ServerEvent {
    Reconnect,
    Disconnect,
    Error(ServerError),
}

/// Connects to NATS with default config.
///
/// Returns clonable [Client].
///
/// To have customized NATS connection, check [ConnectOptions].
///
/// # Examples
/// ```
/// # #[tokio::main]
/// # async fn main() ->  Result<(), Box<dyn std::error::Error>> {
/// let mut nc = async_nats::connect("demo.nats.io").await?;
/// nc.publish("test".into(), "data".into()).await?;
/// # Ok(())
/// # }
/// ```
pub async fn connect<A: ToServerAddrs>(addrs: A) -> Result<Client, io::Error> {
    connect_with_options(addrs, ConnectOptions::default()).await
}

#[derive(Debug)]
pub struct Message {
    pub subject: String,
    pub reply: Option<String>,
    pub payload: Bytes,
    pub headers: Option<HeaderMap>,
}

/// Retrieves messages from given `subscription` created by [Client::subscribe].
///
/// Implements [futures_util::stream::Stream] for ergonomic async message processing.
///
/// # Examples
/// ```
/// # #[tokio::main]
/// # async fn main() ->  Result<(), Box<dyn std::error::Error>> {
/// let mut nc = async_nats::connect("demo.nats.io").await?;
/// # nc.publish("test".into(), "data".into()).await?;
/// # Ok(())
/// # }
/// ```
pub struct Subscriber {
    sid: u64,
    receiver: mpsc::Receiver<Message>,
    sender: mpsc::Sender<Command>,
}

impl Subscriber {
    fn new(
        sid: u64,
        sender: mpsc::Sender<Command>,
        receiver: mpsc::Receiver<Message>,
    ) -> Subscriber {
        Subscriber {
            sid,
            sender,
            receiver,
        }
    }

    /// Unsubscribes from subscription, draining all remaining messages.
    ///
    /// # Examples
    /// ```
    /// # #[tokio::main]
    /// # async fn unsubscribe() -> Result<(), Box<dyn std::error::Error>> {
    /// let mut client = async_nats::connect("demo.nats.io").await?;
    ///
    /// let mut subscriber = client.subscribe("foo".into()).await?;
    ///
    ///  subscriber.unsubscribe().await?;
    /// # Ok(())
    /// # }
    pub async fn unsubscribe(&mut self) -> io::Result<()> {
        self.sender
            .send(Command::Unsubscribe {
                sid: self.sid,
                max: None,
            })
            .await
            .map_err(|err| io::Error::new(ErrorKind::Other, err))?;
        self.receiver.close();
        Ok(())
    }

    /// Unsubscribes from subscription after reaching given number of messages.
    /// This is the total number of messages received by this subcsription in it's whole
    /// lifespan. If it already reeached or surpassed the passed value, it will immediately stop.
    ///
    /// # Examples
    /// ```
    /// # use futures_util::StreamExt;
    /// # #[tokio::main]
    /// # async fn unsubscribe() -> Result<(), Box<dyn std::error::Error>> {
    /// let mut client = async_nats::connect("demo.nats.io").await?;
    ///
    /// for _ in 0..3 {
    ///     client.publish("test".into(), "data".into()).await?;
    /// }
    ///
    /// let mut sub = client.subscribe("test".into()).await?;
    /// sub.unsubscribe_after(3).await?;
    /// client.flush().await?;
    ///
    /// while let Some(message) = sub.next().await {
    ///     println!("message received: {:?}", message);
    /// }
    /// println!("no more messages, unsubscribed");
    /// # Ok(())
    /// # }
    pub async fn unsubscribe_after(&mut self, unsub_after: u64) -> io::Result<()> {
        self.sender
            .send(Command::Unsubscribe {
                sid: self.sid,
                max: Some(unsub_after),
            })
            .await
            .map_err(|err| io::Error::new(ErrorKind::Other, err))?;
        Ok(())
    }
}

impl Drop for Subscriber {
    fn drop(&mut self) {
        self.receiver.close();
        tokio::spawn({
            let sender = self.sender.clone();
            let sid = self.sid;
            async move {
                sender
                    .send(Command::Unsubscribe { sid, max: None })
                    .await
                    .ok();
            }
        });
    }
}

impl Stream for Subscriber {
    type Item = Message;

    fn poll_next(mut self: Pin<&mut Self>, cx: &mut Context<'_>) -> Poll<Option<Self::Item>> {
        self.receiver.poll_recv(cx)
    }
}

#[derive(Clone, Debug, Eq, PartialEq)]
pub enum ServerError {
    AuthorizationViolation,
    Other(String),
}

impl ServerError {
    fn new(error: String) -> ServerError {
        match error.to_lowercase().as_str() {
            "authorization violation" => ServerError::AuthorizationViolation,
            other => ServerError::Other(other.to_string()),
        }
    }
}

impl std::fmt::Display for ServerError {
    fn fmt(&self, f: &mut std::fmt::Formatter<'_>) -> std::fmt::Result {
        match self {
            Self::AuthorizationViolation => write!(f, "nats: authorization violation"),
            Self::Other(error) => write!(f, "nats: {}", error),
        }
    }
}

/// Info to construct a CONNECT message.
#[derive(Clone, Debug, Serialize)]
pub struct ConnectInfo {
    /// Turns on +OK protocol acknowledgements.
    pub verbose: bool,

    /// Turns on additional strict format checking, e.g. for properly formed
    /// subjects.
    pub pedantic: bool,

    /// User's JWT.
    #[serde(rename = "jwt")]
    pub user_jwt: Option<String>,

    /// Public nkey.
    pub nkey: Option<String>,

    /// Signed nonce, encoded to Base64URL.
    #[serde(rename = "sig")]
    pub signature: Option<String>,

    /// Optional client name.
    pub name: Option<String>,

    /// If set to `true`, the server (version 1.2.0+) will not send originating
    /// messages from this connection to its own subscriptions. Clients should
    /// set this to `true` only for server supporting this feature, which is
    /// when proto in the INFO protocol is set to at least 1.
    pub echo: bool,

    /// The implementation language of the client.
    pub lang: String,

    /// The version of the client.
    pub version: String,

    /// Sending 0 (or absent) indicates client supports original protocol.
    /// Sending 1 indicates that the client supports dynamic reconfiguration
    /// of cluster topology changes by asynchronously receiving INFO messages
    /// with known servers it can reconnect to.
    pub protocol: Protocol,

    /// Indicates whether the client requires an SSL connection.
    pub tls_required: bool,

    /// Connection username (if `auth_required` is set)
    pub user: Option<String>,

    /// Connection password (if auth_required is set)
    pub pass: Option<String>,

    /// Client authorization token (if auth_required is set)
    pub auth_token: Option<String>,

    /// Whether the client supports the usage of headers.
    pub headers: bool,

    /// Whether the client supports no_responders.
    pub no_responders: bool,
}

/// Protocol version used by the client.
#[derive(Serialize_repr, Deserialize_repr, PartialEq, Debug, Clone, Copy)]
#[repr(u8)]
pub enum Protocol {
    /// Original protocol.
    Original = 0,
    /// Protocol with dynamic reconfiguration of cluster and lame duck mode functionality.
    Dynamic = 1,
}

/// Address of a NATS server.
#[derive(Debug, Clone, PartialEq, Eq, Hash)]
pub struct ServerAddr(Url);

impl FromStr for ServerAddr {
    type Err = io::Error;

    /// Parse an address of a NATS server.
    ///
    /// If not stated explicitly the `nats://` schema and port `4222` is assumed.
    fn from_str(input: &str) -> Result<Self, Self::Err> {
        let url: Url = if input.contains("://") {
            input.parse()
        } else {
            format!("nats://{}", input).parse()
        }
        .map_err(|e| {
            io::Error::new(
                ErrorKind::InvalidInput,
                format!("NATS server URL is invalid: {}", e),
            )
        })?;

        Self::from_url(url)
    }
}

impl ServerAddr {
    /// Check if the URL is a valid NATS server address.
    pub fn from_url(url: Url) -> io::Result<Self> {
        if url.scheme() != "nats" && url.scheme() != "tls" {
            return Err(std::io::Error::new(
                ErrorKind::InvalidInput,
                format!("invalid scheme for NATS server URL: {}", url.scheme()),
            ));
        }

        Ok(Self(url))
    }

    /// Turn the server address into a standard URL.
    pub fn into_inner(self) -> Url {
        self.0
    }

    /// Returns if tls is required by the client for this server.
    pub fn tls_required(&self) -> bool {
        self.0.scheme() == "tls"
    }

    /// Returns if the server url had embedded username and password.
    pub fn has_user_pass(&self) -> bool {
        self.0.username() != ""
    }

    /// Returns the host.
    pub fn host(&self) -> &str {
        self.0.host_str().unwrap()
    }

    /// Returns the port.
    pub fn port(&self) -> u16 {
        self.0.port().unwrap_or(4222)
    }

    /// Returns the optional username in the url.
    pub fn username(&self) -> Option<String> {
        let user = self.0.username();
        if user.is_empty() {
            None
        } else {
            Some(user.to_string())
        }
    }

    /// Returns the optional password in the url.
    pub fn password(&self) -> Option<String> {
        self.0.password().map(|pwd| pwd.to_string())
    }

    /// Return the sockets from resolving the server address.
    ///
    /// # Fault injection
    ///
    /// If compiled with the `"fault_injection"` feature this method might fail artificially.
    pub fn socket_addrs(&self) -> io::Result<impl Iterator<Item = SocketAddr>> {
        (self.host(), self.port()).to_socket_addrs()
    }
}

/// Capability to convert into a list of NATS server addresses.
///
/// There are several implementations ensuring the easy passing of one or more server addresses to
/// functions like [`crate::connect()`].
pub trait ToServerAddrs {
    /// Returned iterator over socket addresses which this type may correspond
    /// to.
    type Iter: Iterator<Item = ServerAddr>;

    ///
    fn to_server_addrs(&self) -> io::Result<Self::Iter>;
}

impl ToServerAddrs for ServerAddr {
    type Iter = option::IntoIter<ServerAddr>;
    fn to_server_addrs(&self) -> io::Result<Self::Iter> {
        Ok(Some(self.clone()).into_iter())
    }
}

impl ToServerAddrs for str {
    type Iter = option::IntoIter<ServerAddr>;
    fn to_server_addrs(&self) -> io::Result<Self::Iter> {
        self.parse::<ServerAddr>()
            .map(|addr| Some(addr).into_iter())
    }
}

impl ToServerAddrs for String {
    type Iter = option::IntoIter<ServerAddr>;
    fn to_server_addrs(&self) -> io::Result<Self::Iter> {
        (&**self).to_server_addrs()
    }
}

impl<'a> ToServerAddrs for &'a [ServerAddr] {
    type Iter = iter::Cloned<slice::Iter<'a, ServerAddr>>;

    fn to_server_addrs(&self) -> io::Result<Self::Iter> {
        Ok(self.iter().cloned())
    }
}

impl<T: ToServerAddrs + ?Sized> ToServerAddrs for &T {
    type Iter = T::Iter;
    fn to_server_addrs(&self) -> io::Result<Self::Iter> {
        (**self).to_server_addrs()
    }
}

pub(crate) type AuthSignatureFn = dyn Fn(&[u8]) -> std::io::Result<String> + Send + Sync;

#[derive(Clone)]
pub(crate) enum Authorization {
    /// No authentication.
    None,

    /// Authenticate using a token.
    Token(String),

    /// Authenticate using a username and password.
    UserAndPassword(String, String),

    /// Authenticate using a jwt and signing function.
    Jwt(String, Arc<AuthSignatureFn>),
}<|MERGE_RESOLUTION|>--- conflicted
+++ resolved
@@ -332,10 +332,6 @@
                     Ok((info, connection)) => {
                         for url in &info.connect_urls {
                             let server_addr = url.parse::<ServerAddr>()?;
-<<<<<<< HEAD
-
-=======
->>>>>>> b05981d4
                             self.servers.entry(server_addr).or_insert(0);
                         }
 
