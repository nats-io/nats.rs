// Copyright 2020-2022 The NATS Authors
// Licensed under the Apache License, Version 2.0 (the "License");
// you may not use this file except in compliance with the License.
// You may obtain a copy of the License at
//
// http://www.apache.org/licenses/LICENSE-2.0
//
// Unless required by applicable law or agreed to in writing, software
// distributed under the License is distributed on an "AS IS" BASIS,
// WITHOUT WARRANTIES OR CONDITIONS OF ANY KIND, either express or implied.
// See the License for the specific language governing permissions and
// limitations under the License.

mod client {
    use async_nats::connection::State;
    use async_nats::header::HeaderValue;
<<<<<<< HEAD
    use async_nats::{ConnectError, ConnectOptions, Event};
=======
    use async_nats::{ConnectOptions, Event, Request};
>>>>>>> 8b31346a
    use bytes::Bytes;
    use futures::future::join_all;
    use futures::stream::StreamExt;
    use std::io::ErrorKind;
    use std::str::FromStr;
    use std::time::Duration;

    #[tokio::test]
    async fn basic_pub_sub() {
        let server = nats_server::run_basic_server();
        let client = async_nats::connect(server.client_url()).await.unwrap();

        let mut subscriber = client.subscribe("foo".into()).await.unwrap();

        for _ in 0..10 {
            client.publish("foo".into(), "data".into()).await.unwrap();
        }

        client.flush().await.unwrap();

        let mut i = 0;
        while tokio::time::timeout(tokio::time::Duration::from_millis(500), subscriber.next())
            .await
            .unwrap()
            .is_some()
        {
            i += 1;
            if i >= 10 {
                break;
            }
        }
        assert_eq!(i, 10);
    }

    #[tokio::test]
    async fn queue_sub() {
        let server = nats_server::run_basic_server();
        const NUM_SUBSCRIBERS: usize = 3;
        const NUM_ITEMS: usize = 20;

        let mut subscribers = Vec::new();
        let client = async_nats::connect(server.client_url()).await.unwrap();
        for _i in 0..NUM_SUBSCRIBERS {
            subscribers.push(
                client
                    .queue_subscribe("qfoo".into(), "group".into())
                    .await
                    .unwrap(),
            );
        }

        for _ in 0..NUM_ITEMS {
            client.publish("qfoo".into(), "data".into()).await.unwrap();
        }
        client.flush().await.unwrap();
        let mut results = Vec::new();
        for mut subscriber in subscribers.into_iter() {
            results.push(tokio::spawn(async move {
                let mut count = 0u32;
                while let Ok(Some(_)) = tokio::time::timeout(
                    tokio::time::Duration::from_millis(1000),
                    subscriber.next(),
                )
                .await
                {
                    count += 1;
                }
                count
            }));
        }
        let counts = join_all(results.iter_mut())
            .await
            .into_iter()
            .filter_map(|n| n.ok())
            .collect::<Vec<u32>>();
        let total: u32 = counts.iter().sum();
        assert_eq!(total, NUM_ITEMS as u32, "all items received");
        let num_receivers = counts.into_iter().filter(|n| *n > 0u32).count();
        assert!(num_receivers > 1, "should not all go to single subscriber");
    }

    #[tokio::test]
    async fn cloned_client() {
        let server = nats_server::run_basic_server();
        let client = async_nats::connect(server.client_url()).await.unwrap();
        let mut subscriber = client.clone().subscribe("foo".into()).await.unwrap();

        let cloned_client = client.clone();
        for _ in 0..10 {
            cloned_client
                .publish("foo".into(), "data".into())
                .await
                .unwrap();
        }

        let mut i = 0;
        while tokio::time::timeout(tokio::time::Duration::from_millis(500), subscriber.next())
            .await
            .unwrap()
            .is_some()
        {
            i += 1;
            if i >= 10 {
                break;
            }
        }
        assert_eq!(i, 10);
    }

    #[tokio::test]
    async fn publish_with_headers() {
        let server = nats_server::run_basic_server();
        let client = async_nats::connect(server.client_url()).await.unwrap();

        let mut subscriber = client.subscribe("test".into()).await.unwrap();

        let mut headers = async_nats::HeaderMap::new();
        headers.insert("X-Test", HeaderValue::from_str("Test").unwrap());

        client
            .publish_with_headers("test".into(), headers.clone(), b"".as_ref().into())
            .await
            .unwrap();

        client.flush().await.unwrap();

        let message = subscriber.next().await.unwrap();
        assert_eq!(message.headers.unwrap(), headers);

        let mut headers = async_nats::HeaderMap::new();
        headers.insert("X-Test", HeaderValue::from_str("Test").unwrap());
        headers.append("X-Test", "Second");

        client
            .publish_with_headers("test".into(), headers.clone(), "test".into())
            .await
            .unwrap();

        let message = subscriber.next().await.unwrap();
        assert_eq!(message.headers.unwrap(), headers);
    }

    #[tokio::test]
    async fn publish_request() {
        let server = nats_server::run_basic_server();
        let client = async_nats::connect(server.client_url()).await.unwrap();

        let mut sub = client.subscribe("test".into()).await.unwrap();

        tokio::spawn({
            let client = client.clone();
            async move {
                let msg = sub.next().await.unwrap();
                client
                    .publish(msg.reply.unwrap(), "resp".into())
                    .await
                    .unwrap();
            }
        });
        let inbox = client.new_inbox();
        let mut insub = client.subscribe(inbox.clone()).await.unwrap();
        client
            .publish_with_reply("test".into(), inbox, "data".into())
            .await
            .unwrap();
        assert!(insub.next().await.is_some());
    }

    #[tokio::test]
    async fn request() {
        let server = nats_server::run_basic_server();
        let client = async_nats::connect(server.client_url()).await.unwrap();

        let mut sub = client.subscribe("test".into()).await.unwrap();

        tokio::spawn({
            let client = client.clone();
            async move {
                let msg = sub.next().await.unwrap();
                client
                    .publish(msg.reply.unwrap(), "reply".into())
                    .await
                    .unwrap();
            }
        });

        let resp = tokio::time::timeout(
            tokio::time::Duration::from_millis(500),
            client.request("test".into(), "request".into()),
        )
        .await
        .unwrap();
        assert_eq!(resp.unwrap().payload, Bytes::from("reply"));
    }

    #[tokio::test]
    async fn request_timeout() {
        let server = nats_server::run_basic_server();
        let client = async_nats::connect(server.client_url()).await.unwrap();

        let _sub = client.subscribe("service".into()).await.unwrap();
        client.flush().await.unwrap();

        let err = client.request("service".into(), "payload".into()).await;
        println!("ERR: {:?}", err);
        assert_eq!(
            err.unwrap_err()
                .downcast::<std::io::Error>()
                .unwrap()
                .kind(),
            ErrorKind::TimedOut
        );
    }

    #[tokio::test]
    async fn request_no_responders() {
        let server = nats_server::run_basic_server();
        let client = async_nats::connect(server.client_url()).await.unwrap();

        tokio::time::timeout(
            tokio::time::Duration::from_millis(300),
            client.request("test".into(), "request".into()),
        )
        .await
        .unwrap()
        .unwrap_err();
    }

    #[tokio::test]
    async fn request_builder() {
        let server = nats_server::run_basic_server();
        let client = async_nats::connect(server.client_url()).await.unwrap();

        let inbox = "CUSTOMIZED".to_string();
        let mut sub = client.subscribe("service".into()).await.unwrap();

        tokio::task::spawn({
            let client = client.clone();
            let inbox = inbox.clone();
            async move {
                let request = sub.next().await.unwrap();
                let reply = request.reply.unwrap();
                assert_eq!(reply, inbox);
                client.publish(reply, "ok".into()).await.unwrap();
                client.flush().await.unwrap();
            }
        });

        let request = Request::new().inbox(inbox.clone());
        client
            .send_request("service".into(), request)
            .await
            .unwrap();
    }

    #[tokio::test]
    async fn unsubscribe() {
        let server = nats_server::run_basic_server();
        let client = async_nats::connect(server.client_url()).await.unwrap();

        let mut sub = client.subscribe("test".into()).await.unwrap();

        client.publish("test".into(), "data".into()).await.unwrap();
        client.flush().await.unwrap();

        assert!(sub.next().await.is_some());
        sub.unsubscribe().await.unwrap();
        // check if we can still send messages after unsubscribe.
        let mut sub2 = client.subscribe("test2".into()).await.unwrap();
        client.publish("test2".into(), "data".into()).await.unwrap();
        client.flush().await.unwrap();
        assert!(sub2.next().await.is_some());
    }

    #[tokio::test]
    async fn unsubscribe_after() {
        let server = nats_server::run_basic_server();
        let client = async_nats::connect(server.client_url()).await.unwrap();

        let mut sub = client.subscribe("test".into()).await.unwrap();

        for _ in 0..2 {
            client.publish("test".into(), "data".into()).await.unwrap();
        }

        sub.unsubscribe_after(3).await.unwrap();
        client.publish("test".into(), "data".into()).await.unwrap();
        client.flush().await.unwrap();

        for _ in 0..3 {
            assert!(sub.next().await.is_some());
        }
        assert!(sub.next().await.is_none());
    }
    #[tokio::test]
    async fn unsubscribe_after_immediate() {
        let server = nats_server::run_basic_server();
        let client = async_nats::connect(server.client_url()).await.unwrap();

        let mut sub = client.subscribe("test".into()).await.unwrap();

        client.publish("test".into(), "data".into()).await.unwrap();
        client.publish("test".into(), "data".into()).await.unwrap();

        sub.unsubscribe_after(1).await.unwrap();
        client.flush().await.unwrap();

        assert!(sub.next().await.is_some());
        assert!(sub.next().await.is_none());
    }

    #[tokio::test]
    async fn connect_invalid() {
        assert!(async_nats::connect("localhost:1111").await.is_err());
    }

    #[tokio::test]
    async fn connect_domain() {
        assert!(async_nats::connect("demo.nats.io").await.is_ok());
    }

    #[tokio::test]
    async fn connect_invalid_tls_over_ip() {
        let server = nats_server::run_basic_server();
        assert!(async_nats::ConnectOptions::new()
            .require_tls(true)
            .connect(server.client_url())
            .await
            .is_err());
    }

    #[tokio::test]
    async fn reconnect_fallback() {
        use async_nats::ServerAddr;

        let mut servers = vec![
            nats_server::run_basic_server(),
            nats_server::run_basic_server(),
            nats_server::run_basic_server(),
        ];

        let client = async_nats::ConnectOptions::new()
            .connect(
                servers
                    .iter()
                    .map(|server| server.client_url().parse::<ServerAddr>().unwrap())
                    .collect::<Vec<ServerAddr>>()
                    .as_slice(),
            )
            .await
            .unwrap();

        let mut subscriber = client.subscribe("test".into()).await.unwrap();
        while !servers.is_empty() {
            assert_eq!(State::Connected, client.connection_state());
            client.publish("test".into(), "data".into()).await.unwrap();
            client.flush().await.unwrap();
            assert!(subscriber.next().await.is_some());

            drop(servers.remove(0));
            tokio::time::sleep(std::time::Duration::from_secs(5)).await;
        }
    }

    #[tokio::test]
    async fn token_auth() {
        let server = nats_server::run_server("tests/configs/token.conf");
        let client = async_nats::ConnectOptions::with_token("s3cr3t".into())
            .connect(server.client_url())
            .await
            .unwrap();

        let mut sub = client.subscribe("test".into()).await.unwrap();
        client.publish("test".into(), "test".into()).await.unwrap();
        client.flush().await.unwrap();
        assert!(sub.next().await.is_some());
    }

    #[tokio::test]
    async fn user_pass_auth() {
        let server = nats_server::run_server("tests/configs/user_pass.conf");
        let client =
            async_nats::ConnectOptions::with_user_and_password("derek".into(), "s3cr3t".into())
                .connect(server.client_url())
                .await
                .unwrap();

        let mut sub = client.subscribe("test".into()).await.unwrap();
        client.publish("test".into(), "test".into()).await.unwrap();
        client.flush().await.unwrap();
        assert!(sub.next().await.is_some());
    }

    #[tokio::test]
    async fn user_pass_auth_wrong_pass() {
        let server = nats_server::run_server("tests/configs/user_pass.conf");
        async_nats::ConnectOptions::with_user_and_password("derek".into(), "bad_password".into())
            .connect(server.client_url())
            .await
            .unwrap_err();
    }

    #[tokio::test]
    async fn connection_callbacks() {
        let server = nats_server::run_basic_server();
        let port = server.client_port().to_string();

        let (tx, mut rx) = tokio::sync::mpsc::channel(128);
        let (dc_tx, mut dc_rx) = tokio::sync::mpsc::channel(128);
        let client = async_nats::ConnectOptions::new()
            .event_callback(move |event| {
                let tx = tx.clone();
                let dc_tx = dc_tx.clone();
                async move {
                    if let Event::Connected = event {
                        println!("reconnection callback fired");
                        tx.send(()).await.unwrap();
                    }
                    if let Event::Disconnected = event {
                        println!("disconnect callback fired");
                        dc_tx.send(()).await.unwrap();
                    }
                }
            })
            .connect(server.client_url())
            .await
            .unwrap();
        println!("conncted");
        client.subscribe("test".to_string()).await.unwrap();
        client.flush().await.unwrap();

        println!("dropped server {:?}", server.client_url());
        drop(server);
        tokio::time::sleep(Duration::from_secs(3)).await;

        let _server = nats_server::run_server_with_port("", Some(port.as_str()));

        tokio::time::timeout(Duration::from_secs(15), dc_rx.recv())
            .await
            .unwrap()
            .unwrap();

        tokio::time::timeout(Duration::from_secs(15), rx.recv())
            .await
            .unwrap()
            .unwrap();
    }

    #[tokio::test]
    #[cfg_attr(target_os = "windows", ignore)]
    async fn lame_duck_callback() {
        let server = nats_server::run_basic_server();

        let (tx, mut rx) = tokio::sync::mpsc::channel(128);
        let client = ConnectOptions::new()
            .event_callback(move |event| {
                let tx = tx.clone();
                async move {
                    if let Event::LameDuckMode = event {
                        tx.send(()).await.unwrap();
                    }
                }
            })
            .connect(server.client_url())
            .await
            .unwrap();

        let mut sub = client.subscribe("data".to_string()).await.unwrap();
        client
            .publish("data".to_string(), "data".into())
            .await
            .unwrap();
        sub.next().await.unwrap();

        nats_server::set_lame_duck_mode(&server);
        tokio::time::timeout(Duration::from_secs(10), rx.recv())
            .await
            .unwrap()
            .unwrap();
    }

    #[tokio::test]
    async fn slow_consumers() {
        let server = nats_server::run_basic_server();

        let (tx, mut rx) = tokio::sync::mpsc::channel(128);
        let client = ConnectOptions::new()
            .subscription_capacity(1)
            .event_callback(move |event| {
                let tx = tx.clone();
                async move {
                    if let Event::SlowConsumer(_) = event {
                        tx.send(()).await.unwrap()
                    }
                }
            })
            .connect(server.client_url())
            .await
            .unwrap();

        let _sub = client.subscribe("data".to_string()).await.unwrap();
        client
            .publish("data".to_string(), "data".into())
            .await
            .unwrap();
        client
            .publish("data".to_string(), "data".into())
            .await
            .unwrap();
        client.flush().await.unwrap();
        client
            .publish("data".to_string(), "data".into())
            .await
            .unwrap();
        client.flush().await.unwrap();

        tokio::time::sleep(Duration::from_secs(1)).await;

        tokio::time::timeout(Duration::from_secs(5), rx.recv())
            .await
            .unwrap()
            .unwrap();
        tokio::time::timeout(Duration::from_secs(5), rx.recv())
            .await
            .unwrap()
            .unwrap();
    }
    #[tokio::test]
    async fn no_echo() {
        // no_echo disabled.
        let server = nats_server::run_basic_server();
        let client = ConnectOptions::new()
            .connect(server.client_url())
            .await
            .unwrap();
        let mut subscription = client.subscribe("echo".to_string()).await.unwrap();
        client
            .publish("echo".to_string(), "data".into())
            .await
            .unwrap();
        tokio::time::timeout(Duration::from_millis(50), subscription.next())
            .await
            .unwrap();

        // no_echo enabled.
        let server = nats_server::run_basic_server();
        let client = ConnectOptions::new()
            .no_echo()
            .connect(server.client_url())
            .await
            .unwrap();
        let mut subscription = client.subscribe("echo".to_string()).await.unwrap();
        client
            .publish("echo".to_string(), "data".into())
            .await
            .unwrap();
        tokio::time::timeout(Duration::from_millis(50), subscription.next())
            .await
            .expect_err("should timeout");
    }

    #[tokio::test]
    async fn reconnect_failures() {
        let server = nats_server::run_basic_server();
        let (tx, mut rx) = tokio::sync::mpsc::unbounded_channel();
        let _client = ConnectOptions::new()
            .event_callback(move |err| {
                let tx = tx.clone();
                async move {
                    tx.send(err.to_string()).unwrap();
                }
            })
            .connect(server.client_url())
            .await
            .unwrap();
        drop(server);
        rx.recv().await;
        rx.recv().await;
        rx.recv().await;
        rx.recv().await;
    }

    #[tokio::test]
    async fn connect_timeout() {
        // create the notifiers we'll use to synchronize readiness state
        let startup_listener = std::sync::Arc::new(tokio::sync::Notify::new());
        let startup_signal = startup_listener.clone();
        // preregister for a notify_waiters
        let startup_notified = startup_listener.notified();

        // spawn a listening socket with no connect queue
        // so after one connection it hangs - since we are not
        // calling accept() on the socket
        tokio::spawn(async move {
            let socket = tokio::net::TcpSocket::new_v4()?;
            socket.set_reuseaddr(true)?;
            socket.bind("127.0.0.1:4848".parse().unwrap())?;
            let _listener = if cfg!(target_os = "macos") {
                socket.listen(1)?
            } else {
                socket.listen(0)?
            };
            // notify preregistered
            startup_signal.notify_waiters();

            // wait for the done signal
            startup_signal.notified().await;
            Ok::<(), std::io::Error>(())
        });

        startup_notified.await;
        let _hanger = tokio::net::TcpStream::connect("127.0.0.1:4848")
            .await
            .unwrap();
        let timeout_result = ConnectOptions::new()
            .connection_timeout(tokio::time::Duration::from_millis(200))
            .connect("nats://127.0.0.1:4848")
            .await;

        if let Err(ConnectError::Io(err)) = timeout_result {
            assert_eq!(err.kind(), std::io::ErrorKind::TimedOut);
        } else {
            panic!("wrong error type");
        }
        startup_listener.notify_one();
    }

    #[tokio::test]
    async fn inbox_prefix() {
        let server = nats_server::run_basic_server();
        let client = ConnectOptions::new()
            .custom_inbox_prefix("BOB")
            .connect(server.client_url())
            .await
            .unwrap();

        let mut inbox_wildcard_subscription = client.subscribe("BOB.>".to_string()).await.unwrap();
        let mut subscription = client.subscribe("request".into()).await.unwrap();

        tokio::task::spawn({
            let client = client.clone();
            async move {
                let msg = subscription.next().await.unwrap();
                client
                    .publish(msg.reply.unwrap(), "prefix workes".into())
                    .await
                    .unwrap();
            }
        });

        client
            .request("request".into(), "data".into())
            .await
            .unwrap();
        inbox_wildcard_subscription.next().await.unwrap();
    }

    #[tokio::test]
    async fn connection_state() {
        let server = nats_server::run_basic_server();
        let client = async_nats::connect(server.client_url()).await.unwrap();
        assert_eq!(State::Connected, client.connection_state());
        drop(server);
        tokio::time::sleep(Duration::from_secs(1)).await;
        assert_eq!(State::Disconnected, client.connection_state());
    }

    #[tokio::test]
    async fn publish_error_should_be_nameable() {
        let server = nats_server::run_basic_server();
        let client = async_nats::connect(server.client_url()).await.unwrap();
        let _error: Result<(), async_nats::PublishError> =
            client.publish("foo".into(), "data".into()).await;
    }

    #[tokio::test]
    async fn retry_on_initial_connect() {
        let _client = ConnectOptions::new()
            .connect("localhost:7777")
            .await
            .expect_err("should fail to connect");
        let client = ConnectOptions::new()
            .event_callback(|ev| async move {
                println!("event: {}", ev);
            })
            .retry_on_intial_connect()
            .connect("localhost:7777")
            .await
            .unwrap();

        let mut sub = client.subscribe("DATA".into()).await.unwrap();
        client
            .publish("DATA".into(), "payload".into())
            .await
            .unwrap();
        tokio::time::sleep(Duration::from_secs(2)).await;
        let _server = nats_server::run_server_with_port("", Some("7777"));
        sub.next().await.unwrap();
    }
}<|MERGE_RESOLUTION|>--- conflicted
+++ resolved
@@ -14,11 +14,7 @@
 mod client {
     use async_nats::connection::State;
     use async_nats::header::HeaderValue;
-<<<<<<< HEAD
-    use async_nats::{ConnectError, ConnectOptions, Event};
-=======
-    use async_nats::{ConnectOptions, Event, Request};
->>>>>>> 8b31346a
+    use async_nats::{ConnectError, ConnectOptions, Event, Request};
     use bytes::Bytes;
     use futures::future::join_all;
     use futures::stream::StreamExt;
