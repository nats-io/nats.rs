// Copyright 2020-2022 The NATS Authors
// Licensed under the Apache License, Version 2.0 (the "License");
// you may not use this file except in compliance with the License.
// You may obtain a copy of the License at
//
// http://www.apache.org/licenses/LICENSE-2.0
//
// Unless required by applicable law or agreed to in writing, software
// distributed under the License is distributed on an "AS IS" BASIS,
// WITHOUT WARRANTIES OR CONDITIONS OF ANY KIND, either express or implied.
// See the License for the specific language governing permissions and
// limitations under the License.

mod client {
    use async_nats::connection::State;
<<<<<<< HEAD
    use async_nats::{ConnectOptions, Event, RequestBuilder};
    use bytes::Bytes;
    use futures::future::join_all;
    use futures::stream::StreamExt;
    use std::io::ErrorKind;
=======
    use async_nats::header::HeaderValue;
    use async_nats::{ConnectOptions, Event};
    use bytes::Bytes;
    use futures::future::join_all;
    use futures::stream::StreamExt;
    use std::str::FromStr;
>>>>>>> e26585a9
    use std::time::Duration;

    #[tokio::test]
    async fn basic_pub_sub() {
        let server = nats_server::run_basic_server();
        let client = async_nats::connect(server.client_url()).await.unwrap();

        let mut subscriber = client.subscribe("foo".into()).await.unwrap();

        for _ in 0..10 {
            client.publish("foo".into(), "data".into()).await.unwrap();
        }

        client.flush().await.unwrap();

        let mut i = 0;
        while tokio::time::timeout(tokio::time::Duration::from_millis(500), subscriber.next())
            .await
            .unwrap()
            .is_some()
        {
            i += 1;
            if i >= 10 {
                break;
            }
        }
        assert_eq!(i, 10);
    }

    #[tokio::test]
    async fn queue_sub() {
        let server = nats_server::run_basic_server();
        const NUM_SUBSCRIBERS: usize = 3;
        const NUM_ITEMS: usize = 20;

        let mut subscribers = Vec::new();
        let client = async_nats::connect(server.client_url()).await.unwrap();
        for _i in 0..NUM_SUBSCRIBERS {
            subscribers.push(
                client
                    .queue_subscribe("qfoo".into(), "group".into())
                    .await
                    .unwrap(),
            );
        }

        for _ in 0..NUM_ITEMS {
            client.publish("qfoo".into(), "data".into()).await.unwrap();
        }
        client.flush().await.unwrap();
        let mut results = Vec::new();
        for mut subscriber in subscribers.into_iter() {
            results.push(tokio::spawn(async move {
                let mut count = 0u32;
                while let Ok(Some(_)) = tokio::time::timeout(
                    tokio::time::Duration::from_millis(1000),
                    subscriber.next(),
                )
                .await
                {
                    count += 1;
                }
                count
            }));
        }
        let counts = join_all(results.iter_mut())
            .await
            .into_iter()
            .filter_map(|n| n.ok())
            .collect::<Vec<u32>>();
        let total: u32 = counts.iter().sum();
        assert_eq!(total, NUM_ITEMS as u32, "all items received");
        let num_receivers = counts.into_iter().filter(|n| *n > 0u32).count();
        assert!(num_receivers > 1, "should not all go to single subscriber");
    }

    #[tokio::test]
    async fn cloned_client() {
        let server = nats_server::run_basic_server();
        let client = async_nats::connect(server.client_url()).await.unwrap();
        let mut subscriber = client.clone().subscribe("foo".into()).await.unwrap();

        let cloned_client = client.clone();
        for _ in 0..10 {
            cloned_client
                .publish("foo".into(), "data".into())
                .await
                .unwrap();
        }

        let mut i = 0;
        while tokio::time::timeout(tokio::time::Duration::from_millis(500), subscriber.next())
            .await
            .unwrap()
            .is_some()
        {
            i += 1;
            if i >= 10 {
                break;
            }
        }
        assert_eq!(i, 10);
    }

    #[tokio::test]
    async fn publish_with_headers() {
        let server = nats_server::run_basic_server();
        let client = async_nats::connect(server.client_url()).await.unwrap();

        let mut subscriber = client.subscribe("test".into()).await.unwrap();

        let mut headers = async_nats::HeaderMap::new();
        headers.insert("X-Test", HeaderValue::from_str("Test").unwrap());

        client
            .publish_with_headers("test".into(), headers.clone(), b"".as_ref().into())
            .await
            .unwrap();

        client.flush().await.unwrap();

        let message = subscriber.next().await.unwrap();
        assert_eq!(message.headers.unwrap(), headers);

        let mut headers = async_nats::HeaderMap::new();
        headers.insert("X-Test", HeaderValue::from_str("Test").unwrap());
        headers.append("X-Test", "Second");

        client
            .publish_with_headers("test".into(), headers.clone(), "test".into())
            .await
            .unwrap();

        let message = subscriber.next().await.unwrap();
        assert_eq!(message.headers.unwrap(), headers);
    }

    #[tokio::test]
    async fn publish_request() {
        let server = nats_server::run_basic_server();
        let client = async_nats::connect(server.client_url()).await.unwrap();

        let mut sub = client.subscribe("test".into()).await.unwrap();

        tokio::spawn({
            let client = client.clone();
            async move {
                let msg = sub.next().await.unwrap();
                client
                    .publish(msg.reply.unwrap(), "resp".into())
                    .await
                    .unwrap();
            }
        });
        let inbox = client.new_inbox();
        let mut insub = client.subscribe(inbox.clone()).await.unwrap();
        client
            .publish_with_reply("test".into(), inbox, "data".into())
            .await
            .unwrap();
        assert!(insub.next().await.is_some());
    }

    #[tokio::test]
    async fn request() {
        let server = nats_server::run_basic_server();
        let client = async_nats::connect(server.client_url()).await.unwrap();

        let mut sub = client.subscribe("test".into()).await.unwrap();

        tokio::spawn({
            let client = client.clone();
            async move {
                let msg = sub.next().await.unwrap();
                client
                    .publish(msg.reply.unwrap(), "reply".into())
                    .await
                    .unwrap();
            }
        });

        let resp = tokio::time::timeout(
            tokio::time::Duration::from_millis(500),
            client.request("test".into(), "request".into()),
        )
        .await
        .unwrap();
        assert_eq!(resp.unwrap().payload, Bytes::from("reply"));
    }

    #[tokio::test]
    async fn request_timeout() {
        let server = nats_server::run_basic_server();
        let client = async_nats::connect(server.client_url()).await.unwrap();

        let _sub = client.subscribe("service".into()).await.unwrap();
        client.flush().await.unwrap();

        let err = client.request("service".into(), "payload".into()).await;
        println!("ERR: {:?}", err);
        assert_eq!(
            err.unwrap_err()
                .downcast::<std::io::Error>()
                .unwrap()
                .kind(),
            ErrorKind::TimedOut
        );
    }

    #[tokio::test]
    async fn request_no_responders() {
        let server = nats_server::run_basic_server();
        let client = async_nats::connect(server.client_url()).await.unwrap();

        tokio::time::timeout(
            tokio::time::Duration::from_millis(300),
            client.request("test".into(), "request".into()),
        )
        .await
        .unwrap()
        .unwrap_err();
    }

    #[tokio::test]
    async fn request_builder() {
        let server = nats_server::run_basic_server();
        let client = async_nats::connect(server.client_url()).await.unwrap();

        let inbox = "CUSTOMIZED".to_string();
        let mut sub = client.subscribe("service".into()).await.unwrap();

        tokio::task::spawn({
            let client = client.clone();
            let inbox = inbox.clone();
            async move {
                let request = sub.next().await.unwrap();
                let reply = request.reply.unwrap();
                assert_eq!(reply, inbox);
                client.publish(reply, "ok".into()).await.unwrap();
                client.flush().await.unwrap();
            }
        });

        let request = RequestBuilder::new().inbox(inbox.clone());
        client
            .send_request("service".into(), request)
            .await
            .unwrap();
    }

    #[tokio::test]
    async fn unsubscribe() {
        let server = nats_server::run_basic_server();
        let client = async_nats::connect(server.client_url()).await.unwrap();

        let mut sub = client.subscribe("test".into()).await.unwrap();

        client.publish("test".into(), "data".into()).await.unwrap();
        client.flush().await.unwrap();

        assert!(sub.next().await.is_some());
        sub.unsubscribe().await.unwrap();
        // check if we can still send messages after unsubscribe.
        let mut sub2 = client.subscribe("test2".into()).await.unwrap();
        client.publish("test2".into(), "data".into()).await.unwrap();
        client.flush().await.unwrap();
        assert!(sub2.next().await.is_some());
    }

    #[tokio::test]
    async fn unsubscribe_after() {
        let server = nats_server::run_basic_server();
        let client = async_nats::connect(server.client_url()).await.unwrap();

        let mut sub = client.subscribe("test".into()).await.unwrap();

        for _ in 0..2 {
            client.publish("test".into(), "data".into()).await.unwrap();
        }

        sub.unsubscribe_after(3).await.unwrap();
        client.publish("test".into(), "data".into()).await.unwrap();
        client.flush().await.unwrap();

        for _ in 0..3 {
            assert!(sub.next().await.is_some());
        }
        assert!(sub.next().await.is_none());
    }
    #[tokio::test]
    async fn unsubscribe_after_immediate() {
        let server = nats_server::run_basic_server();
        let client = async_nats::connect(server.client_url()).await.unwrap();

        let mut sub = client.subscribe("test".into()).await.unwrap();

        client.publish("test".into(), "data".into()).await.unwrap();
        client.publish("test".into(), "data".into()).await.unwrap();

        sub.unsubscribe_after(1).await.unwrap();
        client.flush().await.unwrap();

        assert!(sub.next().await.is_some());
        assert!(sub.next().await.is_none());
    }

    #[tokio::test]
    async fn connect_invalid() {
        assert!(async_nats::connect("localhost:1111").await.is_err());
    }

    #[tokio::test]
    async fn connect_domain() {
        assert!(async_nats::connect("demo.nats.io").await.is_ok());
    }

    #[tokio::test]
    async fn connect_invalid_tls_over_ip() {
        let server = nats_server::run_basic_server();
        assert!(async_nats::ConnectOptions::new()
            .require_tls(true)
            .connect(server.client_url())
            .await
            .is_err());
    }

    #[tokio::test]
    async fn reconnect_fallback() {
        use async_nats::ServerAddr;

        let mut servers = vec![
            nats_server::run_basic_server(),
            nats_server::run_basic_server(),
            nats_server::run_basic_server(),
        ];

        let client = async_nats::ConnectOptions::new()
            .connect(
                servers
                    .iter()
                    .map(|server| server.client_url().parse::<ServerAddr>().unwrap())
                    .collect::<Vec<ServerAddr>>()
                    .as_slice(),
            )
            .await
            .unwrap();

        let mut subscriber = client.subscribe("test".into()).await.unwrap();
        while !servers.is_empty() {
            assert_eq!(State::Connected, client.connection_state());
            client.publish("test".into(), "data".into()).await.unwrap();
            client.flush().await.unwrap();
            assert!(subscriber.next().await.is_some());

            drop(servers.remove(0));
            tokio::time::sleep(std::time::Duration::from_secs(5)).await;
        }
    }

    #[tokio::test]
    async fn token_auth() {
        let server = nats_server::run_server("tests/configs/token.conf");
        let client = async_nats::ConnectOptions::with_token("s3cr3t".into())
            .connect(server.client_url())
            .await
            .unwrap();

        let mut sub = client.subscribe("test".into()).await.unwrap();
        client.publish("test".into(), "test".into()).await.unwrap();
        client.flush().await.unwrap();
        assert!(sub.next().await.is_some());
    }

    #[tokio::test]
    async fn user_pass_auth() {
        let server = nats_server::run_server("tests/configs/user_pass.conf");
        let client =
            async_nats::ConnectOptions::with_user_and_password("derek".into(), "s3cr3t".into())
                .connect(server.client_url())
                .await
                .unwrap();

        let mut sub = client.subscribe("test".into()).await.unwrap();
        client.publish("test".into(), "test".into()).await.unwrap();
        client.flush().await.unwrap();
        assert!(sub.next().await.is_some());
    }

    #[tokio::test]
    async fn user_pass_auth_wrong_pass() {
        let server = nats_server::run_server("tests/configs/user_pass.conf");
        async_nats::ConnectOptions::with_user_and_password("derek".into(), "bad_password".into())
            .connect(server.client_url())
            .await
            .unwrap_err();
    }

    #[tokio::test]
    async fn connection_callbacks() {
        let server = nats_server::run_basic_server();
        let port = server.client_port().to_string();

        let (tx, mut rx) = tokio::sync::mpsc::channel(128);
        let (dc_tx, mut dc_rx) = tokio::sync::mpsc::channel(128);
        let client = async_nats::ConnectOptions::new()
            .event_callback(move |event| {
                let tx = tx.clone();
                let dc_tx = dc_tx.clone();
                async move {
                    if let Event::Reconnect = event {
                        println!("reconnection callback fired");
                        tx.send(()).await.unwrap();
                    }
                    if let Event::Disconnect = event {
                        println!("disconnect callback fired");
                        dc_tx.send(()).await.unwrap();
                    }
                }
            })
            .connect(server.client_url())
            .await
            .unwrap();
        println!("conncted");
        client.subscribe("test".to_string()).await.unwrap();
        client.flush().await.unwrap();

        println!("dropped server {:?}", server.client_url());
        drop(server);
        tokio::time::sleep(Duration::from_secs(3)).await;

        let _server = nats_server::run_server_with_port("", Some(port.as_str()));

        tokio::time::timeout(Duration::from_secs(15), dc_rx.recv())
            .await
            .unwrap()
            .unwrap();

        tokio::time::timeout(Duration::from_secs(15), rx.recv())
            .await
            .unwrap()
            .unwrap();
    }

    #[tokio::test]
    #[cfg_attr(target_os = "windows", ignore)]
    async fn lame_duck_callback() {
        let server = nats_server::run_basic_server();

        let (tx, mut rx) = tokio::sync::mpsc::channel(128);
        let client = ConnectOptions::new()
            .event_callback(move |event| {
                let tx = tx.clone();
                async move {
                    if let Event::LameDuckMode = event {
                        tx.send(()).await.unwrap();
                    }
                }
            })
            .connect(server.client_url())
            .await
            .unwrap();

        let mut sub = client.subscribe("data".to_string()).await.unwrap();
        client
            .publish("data".to_string(), "data".into())
            .await
            .unwrap();
        sub.next().await.unwrap();

        nats_server::set_lame_duck_mode(&server);
        tokio::time::timeout(Duration::from_secs(10), rx.recv())
            .await
            .unwrap()
            .unwrap();
    }

    #[tokio::test]
    async fn slow_consumers() {
        let server = nats_server::run_basic_server();

        let (tx, mut rx) = tokio::sync::mpsc::channel(128);
        let client = ConnectOptions::new()
            .subscription_capacity(1)
            .event_callback(move |event| {
                let tx = tx.clone();
                async move {
                    if let Event::SlowConsumer(_) = event {
                        tx.send(()).await.unwrap()
                    }
                }
            })
            .connect(server.client_url())
            .await
            .unwrap();

        let _sub = client.subscribe("data".to_string()).await.unwrap();
        client
            .publish("data".to_string(), "data".into())
            .await
            .unwrap();
        client
            .publish("data".to_string(), "data".into())
            .await
            .unwrap();
        client.flush().await.unwrap();
        client
            .publish("data".to_string(), "data".into())
            .await
            .unwrap();
        client.flush().await.unwrap();

        tokio::time::sleep(Duration::from_secs(1)).await;

        tokio::time::timeout(Duration::from_secs(5), rx.recv())
            .await
            .unwrap()
            .unwrap();
        tokio::time::timeout(Duration::from_secs(5), rx.recv())
            .await
            .unwrap()
            .unwrap();
    }
    #[tokio::test]
    async fn no_echo() {
        // no_echo disabled.
        let server = nats_server::run_basic_server();
        let client = ConnectOptions::new()
            .connect(server.client_url())
            .await
            .unwrap();
        let mut subscription = client.subscribe("echo".to_string()).await.unwrap();
        client
            .publish("echo".to_string(), "data".into())
            .await
            .unwrap();
        tokio::time::timeout(Duration::from_millis(50), subscription.next())
            .await
            .unwrap();

        // no_echo enabled.
        let server = nats_server::run_basic_server();
        let client = ConnectOptions::new()
            .no_echo()
            .connect(server.client_url())
            .await
            .unwrap();
        let mut subscription = client.subscribe("echo".to_string()).await.unwrap();
        client
            .publish("echo".to_string(), "data".into())
            .await
            .unwrap();
        tokio::time::timeout(Duration::from_millis(50), subscription.next())
            .await
            .expect_err("should timeout");
    }

    #[tokio::test]
    async fn reconnect_failures() {
        let server = nats_server::run_basic_server();
        let (tx, mut rx) = tokio::sync::mpsc::unbounded_channel();
        let _client = ConnectOptions::new()
            .event_callback(move |err| {
                let tx = tx.clone();
                async move {
                    tx.send(err.to_string()).unwrap();
                }
            })
            .connect(server.client_url())
            .await
            .unwrap();
        drop(server);
        rx.recv().await;
        rx.recv().await;
        rx.recv().await;
        rx.recv().await;
    }

    #[tokio::test]
    async fn connect_timeout() {
        // create the notifiers we'll use to synchronize readiness state
        let startup_listener = std::sync::Arc::new(tokio::sync::Notify::new());
        let startup_signal = startup_listener.clone();
        // preregister for a notify_waiters
        let startup_notified = startup_listener.notified();

        // spawn a listening socket with no connect queue
        // so after one connection it hangs - since we are not
        // calling accept() on the socket
        tokio::spawn(async move {
            let socket = tokio::net::TcpSocket::new_v4()?;
            socket.set_reuseaddr(true)?;
            socket.bind("127.0.0.1:4848".parse().unwrap())?;
            let _listener = if cfg!(target_os = "macos") {
                socket.listen(1)?
            } else {
                socket.listen(0)?
            };
            // notify preregistered
            startup_signal.notify_waiters();

            // wait for the done signal
            startup_signal.notified().await;
            Ok::<(), std::io::Error>(())
        });

        startup_notified.await;
        let _hanger = tokio::net::TcpStream::connect("127.0.0.1:4848")
            .await
            .unwrap();
        let timeout_result = ConnectOptions::new()
            .connection_timeout(tokio::time::Duration::from_millis(200))
            .connect("nats://127.0.0.1:4848")
            .await;

        assert_eq!(
            timeout_result.unwrap_err().kind(),
            std::io::ErrorKind::TimedOut
        );
        startup_listener.notify_one();
    }

    #[tokio::test]
    async fn inbox_prefix() {
        let server = nats_server::run_basic_server();
        let client = ConnectOptions::new()
            .custom_inbox_prefix("BOB")
            .connect(server.client_url())
            .await
            .unwrap();

        let mut inbox_wildcard_subscription = client.subscribe("BOB.>".to_string()).await.unwrap();
        let mut subscription = client.subscribe("request".into()).await.unwrap();

        tokio::task::spawn({
            let client = client.clone();
            async move {
                let msg = subscription.next().await.unwrap();
                client
                    .publish(msg.reply.unwrap(), "prefix workes".into())
                    .await
                    .unwrap();
            }
        });

        client
            .request("request".into(), "data".into())
            .await
            .unwrap();
        inbox_wildcard_subscription.next().await.unwrap();
    }

    #[tokio::test]
    async fn connection_state() {
        let server = nats_server::run_basic_server();
        let client = async_nats::connect(server.client_url()).await.unwrap();
        assert_eq!(State::Connected, client.connection_state());
        drop(server);
        tokio::time::sleep(Duration::from_secs(1)).await;
        assert_eq!(State::Disconnected, client.connection_state());
    }

    #[tokio::test]
    async fn publish_error_should_be_nameable() {
        let server = nats_server::run_basic_server();
        let client = async_nats::connect(server.client_url()).await.unwrap();
        let _error: Result<(), async_nats::PublishError> =
            client.publish("foo".into(), "data".into()).await;
    }
}<|MERGE_RESOLUTION|>--- conflicted
+++ resolved
@@ -13,20 +13,13 @@
 
 mod client {
     use async_nats::connection::State;
-<<<<<<< HEAD
+    use async_nats::header::HeaderValue;
     use async_nats::{ConnectOptions, Event, RequestBuilder};
     use bytes::Bytes;
     use futures::future::join_all;
     use futures::stream::StreamExt;
     use std::io::ErrorKind;
-=======
-    use async_nats::header::HeaderValue;
-    use async_nats::{ConnectOptions, Event};
-    use bytes::Bytes;
-    use futures::future::join_all;
-    use futures::stream::StreamExt;
     use std::str::FromStr;
->>>>>>> e26585a9
     use std::time::Duration;
 
     #[tokio::test]
