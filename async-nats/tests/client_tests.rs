--- conflicted
+++ resolved
@@ -218,22 +218,11 @@
         client.flush().await.unwrap();
 
         let err = client.request("service".into(), "payload".into()).await;
-<<<<<<< HEAD
         // FIXME: we cant do PartialOrd, because mpsc errors are not PartialOrd
         match err {
             Err(RequestError::TimedOut) => {}
             _ => panic!("error should be timeout"),
         }
-=======
-        println!("ERR: {err:?}");
-        assert_eq!(
-            err.unwrap_err()
-                .downcast::<std::io::Error>()
-                .unwrap()
-                .kind(),
-            ErrorKind::TimedOut
-        );
->>>>>>> 96c913f2
     }
 
     #[tokio::test]
