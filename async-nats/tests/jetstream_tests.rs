--- conflicted
+++ resolved
@@ -24,10 +24,7 @@
 
 mod jetstream {
 
-<<<<<<< HEAD
-=======
     use std::io::ErrorKind;
->>>>>>> bd1cabf1
     use std::str::from_utf8;
     use std::time::Duration;
 
@@ -736,7 +733,6 @@
     #[tokio::test]
     async fn push_ordered() {
         let server = nats_server::run_server("tests/configs/jetstream.conf");
-        // let client = async_nats::connect("localhost:4222").await.unwrap();
         let client = async_nats::connect(server.client_url()).await.unwrap();
         let context = async_nats::jetstream::new(client);
 
@@ -828,52 +824,6 @@
     }
 
     #[tokio::test]
-    #[ignore]
-    async fn push_ordered_capped() {
-        let server = nats_server::run_server("tests/configs/jetstream.conf");
-        // let client = async_nats::connect("localhost:4222").await.unwrap();
-        let client = async_nats::connect(server.client_url()).await.unwrap();
-        let context = async_nats::jetstream::new(client);
-
-        context
-            .create_stream(stream::Config {
-                name: "ordered_capped".to_string(),
-                subjects: vec!["capped".to_string()],
-                storage: StorageType::File,
-                max_messages_per_subject: 300,
-                discard: DiscardPolicy::New,
-                ..Default::default()
-            })
-            .await
-            .unwrap();
-
-        let stream = context.get_stream("ordered_capped").await.unwrap();
-        let consumer: OrderedPushConsumer = stream
-            .create_consumer(consumer::push::OrderedConfig {
-                deliver_subject: "push".to_string(),
-                ..Default::default()
-            })
-            .await
-            .unwrap();
-
-        let context = context.clone();
-        for _ in 0..505 {
-            context
-                .publish("capped".to_string(), "dat".into())
-                .await
-                .unwrap();
-        }
-
-        let mut messages = consumer.messages().await.unwrap().take(300).enumerate();
-        while let Some((i, message)) = messages.next().await {
-            println!("message receinved {}", i);
-            let message = message.unwrap();
-            assert_eq!(message.status, None);
-            assert_eq!(message.payload.as_ref(), b"dat");
-        }
-    }
-
-    #[tokio::test]
     async fn push_ordered_capped() {
         let server = nats_server::run_server("tests/configs/jetstream.conf");
         let client = async_nats::connect(server.client_url()).await.unwrap();
@@ -1490,39 +1440,6 @@
     }
 
     #[tokio::test]
-<<<<<<< HEAD
-    async fn kv_create() {
-        let server = nats_server::run_server("tests/configs/jetstream.conf");
-        let client = ConnectOptions::new()
-            .error_callback(|err| async move { println!("error: {:?}", err) })
-            // .connect(server.client_url())
-            .connect("localhost:4222")
-            .await
-            .unwrap();
-
-        let context = async_nats::jetstream::new(client);
-
-        let kv = context
-            .create_key_value(async_nats::jetstream::kv::Config {
-                bucket: "test".to_string(),
-                description: "test_description".to_string(),
-                history: 10,
-                storage: StorageType::File,
-                num_replicas: 1,
-                ..Default::default()
-            })
-            .await
-            .unwrap();
-        assert_eq!("KV_test", kv.stream_name);
-        assert_eq!(kv.stream.info.config.discard, DiscardPolicy::New);
-    }
-
-    #[tokio::test]
-    async fn kv_put() {
-        let server = nats_server::run_server("tests/configs/jetstream.conf");
-        let client = ConnectOptions::new()
-            .error_callback(|err| async move { println!("error: {:?}", err) })
-=======
     async fn pull_consumer_with_reconnections() {
         let mut server =
             nats_server::run_server_with_port("tests/configs/jetstream.conf", Some("2323"));
@@ -1532,51 +1449,10 @@
                 println!("EVENT: {}", event);
             })
             // .connect(cluster.servers.get(0).unwrap().client_url())
->>>>>>> bd1cabf1
             .connect(server.client_url())
             .await
             .unwrap();
 
-<<<<<<< HEAD
-        let context = async_nats::jetstream::new(client);
-
-        let kv = context
-            .create_key_value(async_nats::jetstream::kv::Config {
-                bucket: "test".to_string(),
-                description: "test_description".to_string(),
-                history: 10,
-                storage: StorageType::File,
-                num_replicas: 1,
-                ..Default::default()
-            })
-            .await
-            .unwrap();
-        println!("{:?}", kv.status().await.unwrap());
-        let payload: Bytes = "data".into();
-        kv.put("key", payload.clone()).await.unwrap();
-        let value = kv.get("key").await.unwrap();
-        assert_eq!(from_utf8(&value.unwrap()).unwrap(), payload);
-    }
-
-    #[tokio::test]
-    async fn kv_update() {
-        let server = nats_server::run_server("tests/configs/jetstream.conf");
-        let client = ConnectOptions::new()
-            .error_callback(|err| async move { println!("error: {:?}", err) })
-            .connect(server.client_url())
-            .await
-            .unwrap();
-
-        let context = async_nats::jetstream::new(client);
-
-        let kv = context
-            .create_key_value(async_nats::jetstream::kv::Config {
-                bucket: "test".to_string(),
-                description: "test_description".to_string(),
-                history: 10,
-                storage: StorageType::File,
-                num_replicas: 1,
-=======
         let jetstream = async_nats::jetstream::new(client.clone());
         // cluster takes some time to spin up.
         // we can have a retry mechanism added later.
@@ -1595,87 +1471,10 @@
         let consumer = stream
             .create_consumer(async_nats::jetstream::consumer::pull::Config {
                 durable_name: Some("durable_reconnect".to_string()),
->>>>>>> bd1cabf1
-                ..Default::default()
-            })
-            .await
-            .unwrap();
-<<<<<<< HEAD
-        println!("{:?}", kv.status().await.unwrap());
-        let payload: Bytes = "data".into();
-        let rev = kv.put("key", payload.clone()).await.unwrap();
-        let value = kv.get("key").await.unwrap();
-        assert_eq!(from_utf8(&value.unwrap()).unwrap(), payload);
-        let updated_paylaod: Bytes = "updated".into();
-        let rev2 = kv
-            .update("key", updated_paylaod.clone(), rev)
-            .await
-            .unwrap();
-        let value = kv.get("key").await.unwrap();
-        assert_eq!(rev2, rev + 1);
-        assert_eq!(from_utf8(&value.unwrap()).unwrap(), updated_paylaod);
-    }
-
-    #[tokio::test]
-    async fn kv_delete() {
-        let server = nats_server::run_server("tests/configs/jetstream.conf");
-        let client = ConnectOptions::new()
-            .error_callback(|err| async move { println!("error: {:?}", err) })
-            // .connect(server.client_url())
-            .connect("localhost:4222")
-            .await
-            .unwrap();
-
-        let context = async_nats::jetstream::new(client);
-
-        let kv = context
-            .create_key_value(async_nats::jetstream::kv::Config {
-                bucket: "delete".to_string(),
-                description: "test_description".to_string(),
-                history: 10,
-                storage: StorageType::File,
-                num_replicas: 1,
-                ..Default::default()
-            })
-            .await
-            .unwrap();
-        let payload: Bytes = "data".into();
-        let rev = kv.put("key", payload.clone()).await.unwrap();
-        let value = kv.get("key").await.unwrap();
-        assert_eq!(from_utf8(&value.unwrap()).unwrap(), payload);
-        kv.delete("key").await.unwrap();
-        let ss = kv.get("kv").await.unwrap();
-        assert!(ss.is_none());
-
-        let mut entries = kv.history("key").await.unwrap();
-
-        let first_op = entries.next().await;
-        assert_eq!(first_op.unwrap().unwrap().operation, Operation::Put);
-
-        let first_op = entries.next().await;
-        assert_eq!(first_op.unwrap().unwrap().operation, Operation::Delete);
-    }
-
-    #[tokio::test]
-    async fn kv_purge() {
-        let server = nats_server::run_server("tests/configs/jetstream.conf");
-        let client = ConnectOptions::new()
-            .error_callback(|err| async move { println!("error: {:?}", err) })
-            // .connect(server.client_url())
-            .connect("localhost:4222")
-            .await
-            .unwrap();
-
-        let context = async_nats::jetstream::new(client);
-
-        let kv = context
-            .create_key_value(async_nats::jetstream::kv::Config {
-                bucket: "purge".to_string(),
-                description: "test_description".to_string(),
-                history: 10,
-                storage: StorageType::File,
-                num_replicas: 1,
-=======
+                ..Default::default()
+            })
+            .await
+            .unwrap();
         println!("stream and consumer created");
 
         for i in 0..1000 {
@@ -1756,12 +1555,201 @@
                     destination: "dest.>".to_string(),
                     headers_only: false,
                 }),
->>>>>>> bd1cabf1
-                ..Default::default()
-            })
-            .await
-            .unwrap();
-<<<<<<< HEAD
+                ..Default::default()
+            })
+            .await
+            .unwrap();
+        let destination_stream = jetstream
+            .create_stream(async_nats::jetstream::stream::Config {
+                name: "dest".to_string(),
+                max_messages: 2000,
+                subjects: vec!["dest.>".to_string()],
+                ..Default::default()
+            })
+            .await
+            .unwrap();
+
+        let consumer = destination_stream
+            .create_consumer(async_nats::jetstream::consumer::pull::Config {
+                durable_name: Some("dest".to_string()),
+                deliver_policy: DeliverPolicy::All,
+                ack_policy: consumer::AckPolicy::Explicit,
+                ..Default::default()
+            })
+            .await
+            .unwrap();
+        let mut messages = consumer.messages().await.unwrap().take(100).enumerate();
+        for i in 0..100 {
+            jetstream
+                .publish(format!("source.{}", i), format!("{}", i).into())
+                .await
+                .unwrap();
+        }
+
+        while let Some((i, message)) = messages.next().await {
+            let message = message.unwrap();
+            assert_eq!(format!("source.{}", i), message.subject);
+            assert_eq!(i.to_string(), from_utf8(&message.payload).unwrap());
+            message.ack().await.unwrap();
+        }
+    }
+
+    #[tokio::test]
+    async fn kv_create() {
+        let server = nats_server::run_server("tests/configs/jetstream.conf");
+        let client = ConnectOptions::new()
+            .error_callback(|err| async move { println!("error: {:?}", err) })
+            // .connect(server.client_url())
+            .connect("localhost:4222")
+            .await
+            .unwrap();
+
+        let context = async_nats::jetstream::new(client);
+
+        let kv = context
+            .create_key_value(async_nats::jetstream::kv::Config {
+                bucket: "test".to_string(),
+                description: "test_description".to_string(),
+                history: 10,
+                storage: StorageType::File,
+                num_replicas: 1,
+                ..Default::default()
+            })
+            .await
+            .unwrap();
+        assert_eq!("KV_test", kv.stream_name);
+        assert_eq!(kv.stream.info.config.discard, DiscardPolicy::New);
+    }
+
+    #[tokio::test]
+    async fn kv_put() {
+        let server = nats_server::run_server("tests/configs/jetstream.conf");
+        let client = ConnectOptions::new()
+            .error_callback(|err| async move { println!("error: {:?}", err) })
+            .connect(server.client_url())
+            .await
+            .unwrap();
+
+        let context = async_nats::jetstream::new(client);
+
+        let kv = context
+            .create_key_value(async_nats::jetstream::kv::Config {
+                bucket: "test".to_string(),
+                description: "test_description".to_string(),
+                history: 10,
+                storage: StorageType::File,
+                num_replicas: 1,
+                ..Default::default()
+            })
+            .await
+            .unwrap();
+        println!("{:?}", kv.status().await.unwrap());
+        let payload: Bytes = "data".into();
+        kv.put("key", payload.clone()).await.unwrap();
+        let value = kv.get("key").await.unwrap();
+        assert_eq!(from_utf8(&value.unwrap()).unwrap(), payload);
+    }
+
+    #[tokio::test]
+    async fn kv_update() {
+        let server = nats_server::run_server("tests/configs/jetstream.conf");
+        let client = ConnectOptions::new()
+            .error_callback(|err| async move { println!("error: {:?}", err) })
+            .connect(server.client_url())
+            .await
+            .unwrap();
+
+        let context = async_nats::jetstream::new(client);
+
+        let kv = context
+            .create_key_value(async_nats::jetstream::kv::Config {
+                bucket: "test".to_string(),
+                description: "test_description".to_string(),
+                history: 10,
+                storage: StorageType::File,
+                num_replicas: 1,
+                ..Default::default()
+            })
+            .await
+            .unwrap();
+        println!("{:?}", kv.status().await.unwrap());
+        let payload: Bytes = "data".into();
+        let rev = kv.put("key", payload.clone()).await.unwrap();
+        let value = kv.get("key").await.unwrap();
+        assert_eq!(from_utf8(&value.unwrap()).unwrap(), payload);
+        let updated_paylaod: Bytes = "updated".into();
+        let rev2 = kv
+            .update("key", updated_paylaod.clone(), rev)
+            .await
+            .unwrap();
+        let value = kv.get("key").await.unwrap();
+        assert_eq!(rev2, rev + 1);
+        assert_eq!(from_utf8(&value.unwrap()).unwrap(), updated_paylaod);
+    }
+
+    #[tokio::test]
+    async fn kv_delete() {
+        let server = nats_server::run_server("tests/configs/jetstream.conf");
+        let client = ConnectOptions::new()
+            .error_callback(|err| async move { println!("error: {:?}", err) })
+            // .connect(server.client_url())
+            .connect("localhost:4222")
+            .await
+            .unwrap();
+
+        let context = async_nats::jetstream::new(client);
+
+        let kv = context
+            .create_key_value(async_nats::jetstream::kv::Config {
+                bucket: "delete".to_string(),
+                description: "test_description".to_string(),
+                history: 10,
+                storage: StorageType::File,
+                num_replicas: 1,
+                ..Default::default()
+            })
+            .await
+            .unwrap();
+        let payload: Bytes = "data".into();
+        let rev = kv.put("key", payload.clone()).await.unwrap();
+        let value = kv.get("key").await.unwrap();
+        assert_eq!(from_utf8(&value.unwrap()).unwrap(), payload);
+        kv.delete("key").await.unwrap();
+        let ss = kv.get("kv").await.unwrap();
+        assert!(ss.is_none());
+
+        let mut entries = kv.history("key").await.unwrap();
+
+        let first_op = entries.next().await;
+        assert_eq!(first_op.unwrap().unwrap().operation, Operation::Put);
+
+        let first_op = entries.next().await;
+        assert_eq!(first_op.unwrap().unwrap().operation, Operation::Delete);
+    }
+
+    #[tokio::test]
+    async fn kv_purge() {
+        let server = nats_server::run_server("tests/configs/jetstream.conf");
+        let client = ConnectOptions::new()
+            .error_callback(|err| async move { println!("error: {:?}", err) })
+            // .connect(server.client_url())
+            .connect("localhost:4222")
+            .await
+            .unwrap();
+
+        let context = async_nats::jetstream::new(client);
+
+        let kv = context
+            .create_key_value(async_nats::jetstream::kv::Config {
+                bucket: "purge".to_string(),
+                description: "test_description".to_string(),
+                history: 10,
+                storage: StorageType::File,
+                num_replicas: 1,
+                ..Default::default()
+            })
+            .await
+            .unwrap();
         println!("{:?}", kv.status().await.unwrap());
         // let payload: Bytes = "data".into();
         // kv.put("dz", "0".into()).await.unwrap();
@@ -1812,28 +1800,10 @@
                 history: 15,
                 storage: StorageType::File,
                 num_replicas: 1,
-=======
-        let destination_stream = jetstream
-            .create_stream(async_nats::jetstream::stream::Config {
-                name: "dest".to_string(),
-                max_messages: 2000,
-                subjects: vec!["dest.>".to_string()],
-                ..Default::default()
-            })
-            .await
-            .unwrap();
-
-        let consumer = destination_stream
-            .create_consumer(async_nats::jetstream::consumer::pull::Config {
-                durable_name: Some("dest".to_string()),
-                deliver_policy: DeliverPolicy::All,
-                ack_policy: consumer::AckPolicy::Explicit,
->>>>>>> bd1cabf1
-                ..Default::default()
-            })
-            .await
-            .unwrap();
-<<<<<<< HEAD
+                ..Default::default()
+            })
+            .await
+            .unwrap();
         println!("{:?}", kv.status().await.unwrap());
         for i in 0..20 {
             kv.put("key", format!("{}", i).into()).await.unwrap();
@@ -1850,21 +1820,6 @@
                 from_utf8(&entry.value).unwrap().parse::<usize>().unwrap()
             );
             assert_eq!(i + 6, entry.revision as usize);
-=======
-        let mut messages = consumer.messages().await.unwrap().take(100).enumerate();
-        for i in 0..100 {
-            jetstream
-                .publish(format!("source.{}", i), format!("{}", i).into())
-                .await
-                .unwrap();
-        }
-
-        while let Some((i, message)) = messages.next().await {
-            let message = message.unwrap();
-            assert_eq!(format!("source.{}", i), message.subject);
-            assert_eq!(i.to_string(), from_utf8(&message.payload).unwrap());
-            message.ack().await.unwrap();
->>>>>>> bd1cabf1
         }
     }
 }