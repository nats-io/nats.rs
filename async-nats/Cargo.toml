--- conflicted
+++ resolved
@@ -16,15 +16,10 @@
 base64-url = "1.4.13"
 bytes = "1.1.0"
 futures = "0.3.21"
-<<<<<<< HEAD
-futures-sink = "0.3.21"
-futures-util = "0.3.21"
 nkeys = "0.2.0"
 once_cell = "1.10.0"
 regex = "1.5.5"
-=======
->>>>>>> 7fadfc83
-serde = { version = "1.0.136", features = ["derive"] } 
+serde = { version = "1.0.136", features = ["derive"] }
 serde_json = "1.0.79"
 serde_repr = "0.1.7"
 http = "0.2.7"
