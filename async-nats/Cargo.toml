--- conflicted
+++ resolved
@@ -35,14 +35,10 @@
 serde_nanos = "0.1.1"
 time = { version = "0.3.6", features = ["parsing", "formatting", "serde", "serde-well-known"] }
 rustls-native-certs = "0.6.2"
-<<<<<<< HEAD
+tracing = "0.1"
+itertools = "0.10"
 lazy_static = "1.4"
 base64 = "0.13"
-=======
-lazy_static = "1.4.0"
-tracing = "0.1"
-itertools = "0.10"
->>>>>>> bd1cabf1
 
 [dev-dependencies]
 criterion =  { version = "0.3", features = ["async_tokio"]}
